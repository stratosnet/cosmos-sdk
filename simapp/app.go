--- conflicted
+++ resolved
@@ -14,7 +14,6 @@
 	dbm "github.com/tendermint/tm-db"
 
 	"cosmossdk.io/depinject"
-	"github.com/cosmos/cosmos-sdk/types/mempool"
 
 	"github.com/cosmos/cosmos-sdk/baseapp"
 	"github.com/cosmos/cosmos-sdk/client"
@@ -197,17 +196,10 @@
 			depinject.Supply(
 				// supply the application options
 				appOpts,
-<<<<<<< HEAD
-				// use a different mempool implementation by changing this factory fn
-				mempool.NewDefaultMempool,
-				// for providing a custom inflation function for x/mint
-				// add here your custom function that implements the minttypes.InflationCalculationFn interface.
-=======
 
 				// For providing a custom inflation function for x/mint add here your
 				// custom function that implements the minttypes.InflationCalculationFn
 				// interface.
->>>>>>> 1cb53a06
 
 				// For providing a custom authority to a module simply add it below. By
 				// default the governance module is the default authority.
