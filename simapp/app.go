--- conflicted
+++ resolved
@@ -390,7 +390,6 @@
 	app.SetBeginBlocker(app.BeginBlocker)
 	app.SetEndBlocker(app.EndBlocker)
 	app.setTxHandler(encodingConfig.TxConfig, cast.ToStringSlice(appOpts.Get(server.FlagIndexEvents)))
-<<<<<<< HEAD
 
 	if loadLatest {
 		if err := app.LoadLatestVersion(); err != nil {
@@ -401,18 +400,6 @@
 	return app
 }
 
-=======
-
-	if loadLatest {
-		if err := app.LoadLatestVersion(); err != nil {
-			tmos.Exit(err.Error())
-		}
-	}
-
-	return app
-}
-
->>>>>>> e9adb9e0
 func (app *SimApp) setTxHandler(txConfig client.TxConfig, indexEventsStr []string) {
 	anteHandler, err := ante.NewAnteHandler(
 		ante.HandlerOptions{
@@ -430,16 +417,6 @@
 	indexEvents := map[string]struct{}{}
 	for _, e := range indexEventsStr {
 		indexEvents[e] = struct{}{}
-<<<<<<< HEAD
-	}
-	app.SetTxHandler(authmiddleware.NewDefaultTxHandler(authmiddleware.TxHandlerOptions{
-		Debug:             app.Trace(),
-		IndexEvents:       indexEvents,
-		LegacyRouter:      app.legacyRouter,
-		MsgServiceRouter:  app.msgSvcRouter,
-		LegacyAnteHandler: anteHandler,
-	}))
-=======
 	}
 	txHandler, err := authmiddleware.NewDefaultTxHandler(authmiddleware.TxHandlerOptions{
 		Debug:             app.Trace(),
@@ -453,7 +430,6 @@
 	}
 
 	app.SetTxHandler(txHandler)
->>>>>>> e9adb9e0
 }
 
 // Name returns the name of the App
