--- conflicted
+++ resolved
@@ -185,12 +185,9 @@
 )
 
 replace (
-<<<<<<< HEAD
 	cosmossdk.io/tx => ../tx
-=======
 	// todo remove at pseudo version of confix
 	cosmossdk.io/tools/confix => ../tools/confix
->>>>>>> e3e55b51
 	github.com/99designs/keyring => github.com/cosmos/keyring v1.2.0
 	// Simapp always use the latest version of the cosmos-sdk
 	github.com/cosmos/cosmos-sdk => ../.
