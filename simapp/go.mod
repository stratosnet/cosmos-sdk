module cosmossdk.io/simapp

go 1.19

require (
	cosmossdk.io/api v0.3.1
	cosmossdk.io/core v0.5.1
	cosmossdk.io/depinject v1.0.0-alpha.4
	cosmossdk.io/math v1.3.0
	cosmossdk.io/tools/rosetta v0.2.1
	github.com/cometbft/cometbft v0.37.4
	github.com/cometbft/cometbft-db v0.8.0
	github.com/cosmos/cosmos-sdk v0.47.8
	github.com/golang/mock v1.6.0
	github.com/spf13/cast v1.5.0
	github.com/spf13/cobra v1.6.1
	github.com/spf13/pflag v1.0.5
	github.com/spf13/viper v1.14.0
	github.com/stretchr/testify v1.8.4
	google.golang.org/protobuf v1.32.0
)

require (
	cloud.google.com/go v0.111.0 // indirect
	cloud.google.com/go/compute v1.23.3 // indirect
	cloud.google.com/go/compute/metadata v0.2.3 // indirect
	cloud.google.com/go/iam v1.1.5 // indirect
	cloud.google.com/go/storage v1.30.1 // indirect
	cosmossdk.io/errors v1.0.1 // indirect
	cosmossdk.io/log v1.3.1 // indirect
	filippo.io/edwards25519 v1.0.0 // indirect
	github.com/99designs/go-keychain v0.0.0-20191008050251-8e49817e8af4 // indirect
	github.com/99designs/keyring v1.2.1 // indirect
	github.com/ChainSafe/go-schnorrkel v1.0.0 // indirect
	github.com/armon/go-metrics v0.4.1 // indirect
	github.com/aws/aws-sdk-go v1.44.203 // indirect
	github.com/beorn7/perks v1.0.1 // indirect
	github.com/bgentry/go-netrc v0.0.0-20140422174119-9fd32a8b3d3d // indirect
	github.com/bgentry/speakeasy v0.1.1-0.20220910012023-760eaf8b6816 // indirect
	github.com/btcsuite/btcd/btcec/v2 v2.3.2 // indirect
	github.com/cenkalti/backoff/v4 v4.1.3 // indirect
	github.com/cespare/xxhash v1.1.0 // indirect
	github.com/cespare/xxhash/v2 v2.2.0 // indirect
	github.com/chzyer/readline v1.5.1 // indirect
	github.com/cockroachdb/apd/v2 v2.0.2 // indirect
	github.com/cockroachdb/errors v1.10.0 // indirect
	github.com/cockroachdb/logtags v0.0.0-20230118201751-21c54148d20b // indirect
	github.com/cockroachdb/redact v1.1.5 // indirect
	github.com/coinbase/rosetta-sdk-go/types v1.0.0 // indirect
	github.com/confio/ics23/go v0.9.0 // indirect
	github.com/cosmos/btcutil v1.0.5 // indirect
	github.com/cosmos/cosmos-proto v1.0.0-beta.4 // indirect
	github.com/cosmos/go-bip39 v1.0.0 // indirect
	github.com/cosmos/gogogateway v1.2.0 // indirect
	github.com/cosmos/gogoproto v1.4.10 // indirect
	github.com/cosmos/iavl v0.20.1 // indirect
	github.com/cosmos/ledger-cosmos-go v0.12.4 // indirect
	github.com/cosmos/rosetta-sdk-go v0.10.0 // indirect
	github.com/creachadair/taskgroup v0.3.2 // indirect
	github.com/danieljoos/wincred v1.1.2 // indirect
	github.com/davecgh/go-spew v1.1.1 // indirect
	github.com/decred/dcrd/dcrec/secp256k1/v4 v4.1.0 // indirect
	github.com/desertbit/timer v0.0.0-20180107155436-c41aec40b27f // indirect
	github.com/dgraph-io/badger/v2 v2.2007.4 // indirect
	github.com/dgraph-io/ristretto v0.1.1 // indirect
	github.com/dgryski/go-farm v0.0.0-20200201041132-a6ae2369ad13 // indirect
	github.com/dustin/go-humanize v1.0.1 // indirect
	github.com/dvsekhvalnov/jose2go v1.6.0 // indirect
	github.com/felixge/httpsnoop v1.0.2 // indirect
	github.com/fsnotify/fsnotify v1.6.0 // indirect
	github.com/getsentry/sentry-go v0.23.0 // indirect
	github.com/go-kit/kit v0.12.0 // indirect
	github.com/go-kit/log v0.2.1 // indirect
	github.com/go-logfmt/logfmt v0.5.1 // indirect
	github.com/go-logr/logr v1.2.4 // indirect
	github.com/go-logr/stdr v1.2.2 // indirect
	github.com/godbus/dbus v0.0.0-20190726142602-4481cbc300e2 // indirect
	github.com/gogo/googleapis v1.4.1 // indirect
	github.com/gogo/protobuf v1.3.2 // indirect
	github.com/golang/glog v1.1.2 // indirect
	github.com/golang/groupcache v0.0.0-20210331224755-41bb18bfe9da // indirect
	github.com/golang/protobuf v1.5.3 // indirect
	github.com/golang/snappy v0.0.4 // indirect
	github.com/google/btree v1.1.2 // indirect
	github.com/google/go-cmp v0.6.0 // indirect
	github.com/google/orderedcode v0.0.1 // indirect
	github.com/google/s2a-go v0.1.7 // indirect
	github.com/google/uuid v1.4.0 // indirect
	github.com/googleapis/enterprise-certificate-proxy v0.3.2 // indirect
	github.com/googleapis/gax-go/v2 v2.12.0 // indirect
	github.com/gorilla/handlers v1.5.1 // indirect
	github.com/gorilla/mux v1.8.0 // indirect
	github.com/gorilla/websocket v1.5.0 // indirect
	github.com/grpc-ecosystem/go-grpc-middleware v1.3.0 // indirect
	github.com/grpc-ecosystem/grpc-gateway v1.16.0 // indirect
	github.com/gsterjov/go-libsecret v0.0.0-20161001094733-a6f4afe4910c // indirect
	github.com/gtank/merlin v0.1.1 // indirect
	github.com/gtank/ristretto255 v0.1.2 // indirect
	github.com/hashicorp/go-cleanhttp v0.5.2 // indirect
	github.com/hashicorp/go-getter v1.7.1 // indirect
	github.com/hashicorp/go-immutable-radix v1.3.1 // indirect
	github.com/hashicorp/go-safetemp v1.0.0 // indirect
	github.com/hashicorp/go-version v1.6.0 // indirect
	github.com/hashicorp/golang-lru v0.5.5-0.20210104140557-80c98217689d // indirect
	github.com/hashicorp/hcl v1.0.0 // indirect
	github.com/hdevalence/ed25519consensus v0.1.0 // indirect
	github.com/huandu/skiplist v1.2.0 // indirect
	github.com/improbable-eng/grpc-web v0.15.0 // indirect
	github.com/inconshreveable/mousetrap v1.0.1 // indirect
	github.com/jmespath/go-jmespath v0.4.0 // indirect
	github.com/jmhodges/levigo v1.0.0 // indirect
	github.com/klauspost/compress v1.16.7 // indirect
	github.com/kr/pretty v0.3.1 // indirect
	github.com/kr/text v0.2.0 // indirect
	github.com/lib/pq v1.10.7 // indirect
	github.com/libp2p/go-buffer-pool v0.1.0 // indirect
	github.com/linxGnu/grocksdb v1.8.4 // indirect
	github.com/magiconair/properties v1.8.6 // indirect
	github.com/manifoldco/promptui v0.9.0 // indirect
	github.com/mattn/go-colorable v0.1.13 // indirect
	github.com/mattn/go-isatty v0.0.20 // indirect
	github.com/matttproud/golang_protobuf_extensions v1.0.4 // indirect
	github.com/mimoo/StrobeGo v0.0.0-20210601165009-122bf33a46e0 // indirect
	github.com/minio/highwayhash v1.0.2 // indirect
	github.com/mitchellh/go-homedir v1.1.0 // indirect
	github.com/mitchellh/go-testing-interface v1.14.1 // indirect
	github.com/mitchellh/mapstructure v1.5.0 // indirect
	github.com/mtibben/percent v0.2.1 // indirect
	github.com/pelletier/go-toml v1.9.5 // indirect
	github.com/pelletier/go-toml/v2 v2.0.7 // indirect
	github.com/petermattis/goid v0.0.0-20230317030725-371a4b8eda08 // indirect
	github.com/pkg/errors v0.9.1 // indirect
	github.com/pmezard/go-difflib v1.0.0 // indirect
	github.com/prometheus/client_golang v1.14.0 // indirect
	github.com/prometheus/client_model v0.3.0 // indirect
	github.com/prometheus/common v0.42.0 // indirect
	github.com/prometheus/procfs v0.9.0 // indirect
	github.com/rakyll/statik v0.1.7 // indirect
	github.com/rcrowley/go-metrics v0.0.0-20201227073835-cf1acfcdf475 // indirect
	github.com/rogpeppe/go-internal v1.11.0 // indirect
	github.com/rs/cors v1.8.2 // indirect
	github.com/rs/zerolog v1.32.0 // indirect
	github.com/sasha-s/go-deadlock v0.3.1 // indirect
	github.com/spf13/afero v1.9.2 // indirect
	github.com/spf13/jwalterweatherman v1.1.0 // indirect
	github.com/subosito/gotenv v1.4.1 // indirect
	github.com/syndtr/goleveldb v1.0.1-0.20220721030215-126854af5e6d // indirect
	github.com/tendermint/go-amino v0.16.0 // indirect
	github.com/tidwall/btree v1.6.0 // indirect
	github.com/ulikunitz/xz v0.5.11 // indirect
<<<<<<< HEAD
	github.com/zondax/hid v0.9.1 // indirect
	github.com/zondax/ledger-go v0.14.1 // indirect
=======
	github.com/zondax/hid v0.9.2 // indirect
	github.com/zondax/ledger-go v0.14.3 // indirect
>>>>>>> d1b5b0c5
	go.etcd.io/bbolt v1.3.7 // indirect
	go.opencensus.io v0.24.0 // indirect
	go.opentelemetry.io/otel v1.19.0 // indirect
	go.opentelemetry.io/otel/metric v1.19.0 // indirect
	go.opentelemetry.io/otel/trace v1.19.0 // indirect
	golang.org/x/crypto v0.16.0 // indirect
	golang.org/x/exp v0.0.0-20230711153332-06a737ee72cb // indirect
	golang.org/x/net v0.19.0 // indirect
	golang.org/x/oauth2 v0.13.0 // indirect
	golang.org/x/sync v0.4.0 // indirect
	golang.org/x/sys v0.16.0 // indirect
	golang.org/x/term v0.15.0 // indirect
	golang.org/x/text v0.14.0 // indirect
	google.golang.org/api v0.149.0 // indirect
	google.golang.org/appengine v1.6.8 // indirect
	google.golang.org/genproto v0.0.0-20240102182953-50ed04b92917 // indirect
	google.golang.org/genproto/googleapis/api v0.0.0-20231212172506-995d672761c0 // indirect
	google.golang.org/genproto/googleapis/rpc v0.0.0-20240108191215-35c7eff3a6b1 // indirect
	google.golang.org/grpc v1.60.1 // indirect
	gopkg.in/ini.v1 v1.67.0 // indirect
	gopkg.in/yaml.v2 v2.4.0 // indirect
	gopkg.in/yaml.v3 v3.0.1 // indirect
	nhooyr.io/websocket v1.8.6 // indirect
	pgregory.net/rapid v1.1.0 // indirect
	sigs.k8s.io/yaml v1.4.0 // indirect
)

replace (
	// use cosmos fork of keyring
	github.com/99designs/keyring => github.com/cosmos/keyring v1.2.0
	// Simapp always use the latest version of the cosmos-sdk
	github.com/cosmos/cosmos-sdk => ../.
	// Fix upstream GHSA-h395-qcrw-5vmq and GHSA-3vp4-m3rf-835h vulnerabilities.
	// TODO Remove it: https://github.com/cosmos/cosmos-sdk/issues/10409
	github.com/gin-gonic/gin => github.com/gin-gonic/gin v1.9.0
	// replace broken goleveldb
	github.com/syndtr/goleveldb => github.com/syndtr/goleveldb v1.0.1-0.20210819022825-2ae1ddf74ef7
	// stick with compatible version or x/exp in v0.47.x line
	// x/exp had a breaking change in further commits
	golang.org/x/exp => golang.org/x/exp v0.0.0-20230711153332-06a737ee72cb
)<|MERGE_RESOLUTION|>--- conflicted
+++ resolved
@@ -148,13 +148,8 @@
 	github.com/tendermint/go-amino v0.16.0 // indirect
 	github.com/tidwall/btree v1.6.0 // indirect
 	github.com/ulikunitz/xz v0.5.11 // indirect
-<<<<<<< HEAD
-	github.com/zondax/hid v0.9.1 // indirect
-	github.com/zondax/ledger-go v0.14.1 // indirect
-=======
 	github.com/zondax/hid v0.9.2 // indirect
 	github.com/zondax/ledger-go v0.14.3 // indirect
->>>>>>> d1b5b0c5
 	go.etcd.io/bbolt v1.3.7 // indirect
 	go.opencensus.io v0.24.0 // indirect
 	go.opentelemetry.io/otel v1.19.0 // indirect
