--- conflicted
+++ resolved
@@ -2,10 +2,6 @@
 
 import (
 	"github.com/cosmos/cosmos-sdk/types/mempool"
-<<<<<<< HEAD
-
-=======
->>>>>>> 1cb53a06
 	"github.com/cosmos/gogoproto/proto"
 
 	"github.com/cosmos/cosmos-sdk/client"
@@ -35,8 +31,6 @@
 	// from the client using TxRaw if the tx was decoded from the wire
 	authInfoBz []byte
 
-	numBytes int64
-
 	txBodyHasUnknownNonCriticals bool
 
 	txSize int64
@@ -72,15 +66,10 @@
 	}
 }
 
-<<<<<<< HEAD
-func (w *wrapper) Size() int64 {
-	return w.numBytes
-=======
 // Size returns the size of the transaction, but is only correct immediately after decoding a proto-marshal transaction.
 // It should not be used in any other cases.
 func (w *wrapper) Size() int64 {
 	return w.txSize
->>>>>>> 1cb53a06
 }
 
 func (w *wrapper) GetMsgs() []sdk.Msg {
