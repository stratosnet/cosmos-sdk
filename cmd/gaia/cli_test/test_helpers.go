--- conflicted
+++ resolved
@@ -196,7 +196,6 @@
 	return proc
 }
 
-<<<<<<< HEAD
 // GDTendermint returns the results of gaiad tendermint [query]
 func (f *Fixtures) GDTendermint(query string) string {
 	cmd := fmt.Sprintf("gaiad tendermint %s --home=%s", query, f.GDHome)
@@ -204,12 +203,12 @@
 	require.Empty(f.T, stderr)
 	require.True(f.T, success)
 	return strings.TrimSpace(stdout)
-=======
-// ValidateGenesis runs gaiad validate-genesi
+}
+
+// ValidateGenesis runs gaiad validate-genesis
 func (f *Fixtures) ValidateGenesis() {
 	cmd := fmt.Sprintf("gaiad validate-genesis --home=%s", f.GDHome)
 	executeWriteCheckErr(f.T, cmd)
->>>>>>> bb769032
 }
 
 //___________________________________________________________________________________
