package ormkv_test

import (
	"bytes"
	"io"
	"testing"

	"google.golang.org/protobuf/reflect/protoreflect"
	"gotest.tools/v3/assert"
	"pgregory.net/rapid"

	"github.com/cosmos/cosmos-sdk/orm/encoding/encodeutil"
	"github.com/cosmos/cosmos-sdk/orm/encoding/ormkv"
	"github.com/cosmos/cosmos-sdk/orm/internal/testpb"
	"github.com/cosmos/cosmos-sdk/orm/internal/testutil"
)

func TestKeyCodec(t *testing.T) {
	rapid.Check(t, func(t *rapid.T) {
		key := testutil.TestKeyCodecGen(0, 5).Draw(t, "key").(testutil.TestKeyCodec)
		for i := 0; i < 100; i++ {
			keyValues := key.Draw(t, "values")

			bz1 := assertEncDecKey(t, key, keyValues)

			if key.Codec.IsFullyOrdered() {
				// check if ordered keys have ordered encodings
				keyValues2 := key.Draw(t, "values2")
				bz2 := assertEncDecKey(t, key, keyValues2)
				// bytes comparison should equal comparison of values
				assert.Equal(t, key.Codec.CompareKeys(keyValues, keyValues2), bytes.Compare(bz1, bz2))
			}
		}
	})
}

func assertEncDecKey(t *rapid.T, key testutil.TestKeyCodec, keyValues []protoreflect.Value) []byte {
	bz, err := key.Codec.EncodeKey(keyValues)
	assert.NilError(t, err)
	keyValues2, err := key.Codec.DecodeKey(bytes.NewReader(bz))
	assert.NilError(t, err)
	assert.Equal(t, 0, key.Codec.CompareKeys(keyValues, keyValues2))
	return bz
}

func TestCompareValues(t *testing.T) {
	cdc, err := ormkv.NewKeyCodec(nil,
		(&testpb.ExampleTable{}).ProtoReflect().Type(),
		[]protoreflect.Name{"u32", "str", "i32"})
	assert.NilError(t, err)

	tests := []struct {
		name       string
		values1    []protoreflect.Value
		values2    []protoreflect.Value
		expect     int
		validRange bool
	}{
		{
			"eq",
<<<<<<< HEAD
			ormkv.ValuesOf(uint32(0), "abc", int32(-3)),
			ormkv.ValuesOf(uint32(0), "abc", int32(-3)),
=======
			encodeutil.ValuesOf(uint32(0), "abc", int32(-3)),
			encodeutil.ValuesOf(uint32(0), "abc", int32(-3)),
>>>>>>> 68f9a568
			0,
			false,
		},
		{
			"eq prefix 0",
<<<<<<< HEAD
			ormkv.ValuesOf(),
			ormkv.ValuesOf(),
=======
			encodeutil.ValuesOf(),
			encodeutil.ValuesOf(),
>>>>>>> 68f9a568
			0,
			false,
		},
		{
			"eq prefix 1",
<<<<<<< HEAD
			ormkv.ValuesOf(uint32(0)),
			ormkv.ValuesOf(uint32(0)),
=======
			encodeutil.ValuesOf(uint32(0)),
			encodeutil.ValuesOf(uint32(0)),
>>>>>>> 68f9a568
			0,
			false,
		},
		{
			"eq prefix 2",
<<<<<<< HEAD
			ormkv.ValuesOf(uint32(0), "abc"),
			ormkv.ValuesOf(uint32(0), "abc"),
=======
			encodeutil.ValuesOf(uint32(0), "abc"),
			encodeutil.ValuesOf(uint32(0), "abc"),
>>>>>>> 68f9a568
			0,
			false,
		},
		{
			"lt1",
<<<<<<< HEAD
			ormkv.ValuesOf(uint32(0), "abc", int32(-3)),
			ormkv.ValuesOf(uint32(1), "abc", int32(-3)),
=======
			encodeutil.ValuesOf(uint32(0), "abc", int32(-3)),
			encodeutil.ValuesOf(uint32(1), "abc", int32(-3)),
>>>>>>> 68f9a568
			-1,
			true,
		},
		{
			"lt2",
<<<<<<< HEAD
			ormkv.ValuesOf(uint32(1), "abb", int32(-3)),
			ormkv.ValuesOf(uint32(1), "abc", int32(-3)),
=======
			encodeutil.ValuesOf(uint32(1), "abb", int32(-3)),
			encodeutil.ValuesOf(uint32(1), "abc", int32(-3)),
>>>>>>> 68f9a568
			-1,
			true,
		},
		{
			"lt3",
<<<<<<< HEAD
			ormkv.ValuesOf(uint32(1), "abb", int32(-4)),
			ormkv.ValuesOf(uint32(1), "abb", int32(-3)),
=======
			encodeutil.ValuesOf(uint32(1), "abb", int32(-4)),
			encodeutil.ValuesOf(uint32(1), "abb", int32(-3)),
>>>>>>> 68f9a568
			-1,
			true,
		},
		{
			"less prefix 0",
<<<<<<< HEAD
			ormkv.ValuesOf(),
			ormkv.ValuesOf(uint32(1), "abb", int32(-4)),
=======
			encodeutil.ValuesOf(),
			encodeutil.ValuesOf(uint32(1), "abb", int32(-4)),
>>>>>>> 68f9a568
			-1,
			true,
		},
		{
			"less prefix 1",
<<<<<<< HEAD
			ormkv.ValuesOf(uint32(1)),
			ormkv.ValuesOf(uint32(1), "abb", int32(-4)),
=======
			encodeutil.ValuesOf(uint32(1)),
			encodeutil.ValuesOf(uint32(1), "abb", int32(-4)),
>>>>>>> 68f9a568
			-1,
			true,
		},
		{
			"less prefix 2",
<<<<<<< HEAD
			ormkv.ValuesOf(uint32(1), "abb"),
			ormkv.ValuesOf(uint32(1), "abb", int32(-4)),
=======
			encodeutil.ValuesOf(uint32(1), "abb"),
			encodeutil.ValuesOf(uint32(1), "abb", int32(-4)),
>>>>>>> 68f9a568
			-1,
			true,
		},
		{
			"gt1",
<<<<<<< HEAD
			ormkv.ValuesOf(uint32(2), "abb", int32(-4)),
			ormkv.ValuesOf(uint32(1), "abb", int32(-4)),
=======
			encodeutil.ValuesOf(uint32(2), "abb", int32(-4)),
			encodeutil.ValuesOf(uint32(1), "abb", int32(-4)),
>>>>>>> 68f9a568
			1,
			false,
		},
		{
			"gt2",
<<<<<<< HEAD
			ormkv.ValuesOf(uint32(2), "abc", int32(-4)),
			ormkv.ValuesOf(uint32(2), "abb", int32(-4)),
=======
			encodeutil.ValuesOf(uint32(2), "abc", int32(-4)),
			encodeutil.ValuesOf(uint32(2), "abb", int32(-4)),
>>>>>>> 68f9a568
			1,
			false,
		},
		{
			"gt3",
<<<<<<< HEAD
			ormkv.ValuesOf(uint32(2), "abc", int32(1)),
			ormkv.ValuesOf(uint32(2), "abc", int32(-3)),
=======
			encodeutil.ValuesOf(uint32(2), "abc", int32(1)),
			encodeutil.ValuesOf(uint32(2), "abc", int32(-3)),
>>>>>>> 68f9a568
			1,
			false,
		},
		{
			"gt prefix 0",
<<<<<<< HEAD
			ormkv.ValuesOf(uint32(2), "abc", int32(-3)),
			ormkv.ValuesOf(),
=======
			encodeutil.ValuesOf(uint32(2), "abc", int32(-3)),
			encodeutil.ValuesOf(),
>>>>>>> 68f9a568
			1,
			true,
		},
		{
			"gt prefix 1",
<<<<<<< HEAD
			ormkv.ValuesOf(uint32(2), "abc", int32(-3)),
			ormkv.ValuesOf(uint32(2)),
=======
			encodeutil.ValuesOf(uint32(2), "abc", int32(-3)),
			encodeutil.ValuesOf(uint32(2)),
>>>>>>> 68f9a568
			1,
			true,
		},
		{
			"gt prefix 2",
<<<<<<< HEAD
			ormkv.ValuesOf(uint32(2), "abc", int32(-3)),
			ormkv.ValuesOf(uint32(2), "abc"),
=======
			encodeutil.ValuesOf(uint32(2), "abc", int32(-3)),
			encodeutil.ValuesOf(uint32(2), "abc"),
>>>>>>> 68f9a568
			1,
			true,
		},
	}
	for _, test := range tests {
		t.Run(test.name, func(t *testing.T) {
			assert.Equal(
				t, test.expect,
				cdc.CompareKeys(test.values1, test.values2),
			)
			// CheckValidRangeIterationKeys should give comparable results
			err := cdc.CheckValidRangeIterationKeys(test.values1, test.values2)
			if test.validRange {
				assert.NilError(t, err)
			} else {
				assert.ErrorContains(t, err, "")
			}
		})
	}
}

func TestDecodePrefixKey(t *testing.T) {
	cdc, err := ormkv.NewKeyCodec(nil,
		(&testpb.ExampleTable{}).ProtoReflect().Type(),
		[]protoreflect.Name{"u32", "str", "bz", "i32"})

	assert.NilError(t, err)
	tests := []struct {
		name   string
		values []protoreflect.Value
	}{
		{
			"1",
<<<<<<< HEAD
			ormkv.ValuesOf(uint32(5), "abc"),
=======
			encodeutil.ValuesOf(uint32(5), "abc"),
>>>>>>> 68f9a568
		},
	}
	for _, test := range tests {
		t.Run(test.name, func(t *testing.T) {
			bz, err := cdc.EncodeKey(test.values)
			assert.NilError(t, err)
			values, err := cdc.DecodeKey(bytes.NewReader(bz))
			assert.ErrorType(t, err, io.EOF)
			assert.Equal(t, 0, cdc.CompareKeys(test.values, values))
		})
	}
}

func TestValidRangeIterationKeys(t *testing.T) {
	cdc, err := ormkv.NewKeyCodec(nil,
		(&testpb.ExampleTable{}).ProtoReflect().Type(),
		[]protoreflect.Name{"u32", "str", "bz", "i32"})
	assert.NilError(t, err)

	tests := []struct {
		name      string
		values1   []protoreflect.Value
		values2   []protoreflect.Value
		expectErr bool
	}{
		{
			"1 eq",
<<<<<<< HEAD
			ormkv.ValuesOf(uint32(0)),
			ormkv.ValuesOf(uint32(0)),
=======
			encodeutil.ValuesOf(uint32(0)),
			encodeutil.ValuesOf(uint32(0)),
>>>>>>> 68f9a568
			true,
		},
		{
			"1 lt",
<<<<<<< HEAD
			ormkv.ValuesOf(uint32(0)),
			ormkv.ValuesOf(uint32(1)),
=======
			encodeutil.ValuesOf(uint32(0)),
			encodeutil.ValuesOf(uint32(1)),
>>>>>>> 68f9a568
			false,
		},
		{
			"1 gt",
<<<<<<< HEAD
			ormkv.ValuesOf(uint32(1)),
			ormkv.ValuesOf(uint32(0)),
=======
			encodeutil.ValuesOf(uint32(1)),
			encodeutil.ValuesOf(uint32(0)),
>>>>>>> 68f9a568
			true,
		},
		{
			"1,2 lt",
<<<<<<< HEAD
			ormkv.ValuesOf(uint32(0)),
			ormkv.ValuesOf(uint32(0), "abc"),
=======
			encodeutil.ValuesOf(uint32(0)),
			encodeutil.ValuesOf(uint32(0), "abc"),
>>>>>>> 68f9a568
			false,
		},
		{
			"1,2 gt",
<<<<<<< HEAD
			ormkv.ValuesOf(uint32(0), "abc"),
			ormkv.ValuesOf(uint32(0)),
=======
			encodeutil.ValuesOf(uint32(0), "abc"),
			encodeutil.ValuesOf(uint32(0)),
>>>>>>> 68f9a568
			false,
		},
		{
			"1,2,3",
<<<<<<< HEAD
			ormkv.ValuesOf(uint32(0)),
			ormkv.ValuesOf(uint32(0), "abc", []byte{1, 2}),
=======
			encodeutil.ValuesOf(uint32(0)),
			encodeutil.ValuesOf(uint32(0), "abc", []byte{1, 2}),
>>>>>>> 68f9a568
			true,
		},
		{
			"1,2,3,4 lt",
<<<<<<< HEAD
			ormkv.ValuesOf(uint32(0), "abc", []byte{1, 2}, int32(-1)),
			ormkv.ValuesOf(uint32(0), "abc", []byte{1, 2}, int32(1)),
=======
			encodeutil.ValuesOf(uint32(0), "abc", []byte{1, 2}, int32(-1)),
			encodeutil.ValuesOf(uint32(0), "abc", []byte{1, 2}, int32(1)),
>>>>>>> 68f9a568
			false,
		},
		{
			"too long",
<<<<<<< HEAD
			ormkv.ValuesOf(uint32(0), "abc", []byte{1, 2}, int32(-1)),
			ormkv.ValuesOf(uint32(0), "abc", []byte{1, 2}, int32(1), int32(1)),
=======
			encodeutil.ValuesOf(uint32(0), "abc", []byte{1, 2}, int32(-1)),
			encodeutil.ValuesOf(uint32(0), "abc", []byte{1, 2}, int32(1), int32(1)),
>>>>>>> 68f9a568
			true,
		},
		{
			"1,2,3,4 eq",
<<<<<<< HEAD
			ormkv.ValuesOf(uint32(0), "abc", []byte{1, 2}, int32(1)),
			ormkv.ValuesOf(uint32(0), "abc", []byte{1, 2}, int32(1)),
=======
			encodeutil.ValuesOf(uint32(0), "abc", []byte{1, 2}, int32(1)),
			encodeutil.ValuesOf(uint32(0), "abc", []byte{1, 2}, int32(1)),
>>>>>>> 68f9a568
			true,
		},
		{
			"1,2,3,4 bz err",
<<<<<<< HEAD
			ormkv.ValuesOf(uint32(0), "abc", []byte{1, 2}, int32(-1)),
			ormkv.ValuesOf(uint32(0), "abc", []byte{1, 2, 3}, int32(1)),
=======
			encodeutil.ValuesOf(uint32(0), "abc", []byte{1, 2}, int32(-1)),
			encodeutil.ValuesOf(uint32(0), "abc", []byte{1, 2, 3}, int32(1)),
>>>>>>> 68f9a568
			true,
		},
	}
	for _, test := range tests {
		t.Run(test.name, func(t *testing.T) {
			err := cdc.CheckValidRangeIterationKeys(test.values1, test.values2)
			if test.expectErr {
				assert.ErrorContains(t, err, "")
			} else {
				assert.NilError(t, err)
			}
		})
	}
}

func TestGetSet(t *testing.T) {
	cdc, err := ormkv.NewKeyCodec(nil,
		(&testpb.ExampleTable{}).ProtoReflect().Type(),
		[]protoreflect.Name{"u32", "str", "i32"})
	assert.NilError(t, err)

	var a testpb.ExampleTable
<<<<<<< HEAD
	values := ormkv.ValuesOf(uint32(4), "abc", int32(1))
=======
	values := encodeutil.ValuesOf(uint32(4), "abc", int32(1))
>>>>>>> 68f9a568
	cdc.SetKeyValues(a.ProtoReflect(), values)
	values2 := cdc.GetKeyValues(a.ProtoReflect())
	assert.Equal(t, 0, cdc.CompareKeys(values, values2))
	bz, err := cdc.EncodeKey(values)
	assert.NilError(t, err)
	values3, bz2, err := cdc.EncodeKeyFromMessage(a.ProtoReflect())
	assert.NilError(t, err)
	assert.Equal(t, 0, cdc.CompareKeys(values, values3))
	assert.Assert(t, bytes.Equal(bz, bz2))
}<|MERGE_RESOLUTION|>--- conflicted
+++ resolved
@@ -58,193 +58,113 @@
 	}{
 		{
 			"eq",
-<<<<<<< HEAD
-			ormkv.ValuesOf(uint32(0), "abc", int32(-3)),
-			ormkv.ValuesOf(uint32(0), "abc", int32(-3)),
-=======
 			encodeutil.ValuesOf(uint32(0), "abc", int32(-3)),
 			encodeutil.ValuesOf(uint32(0), "abc", int32(-3)),
->>>>>>> 68f9a568
 			0,
 			false,
 		},
 		{
 			"eq prefix 0",
-<<<<<<< HEAD
-			ormkv.ValuesOf(),
-			ormkv.ValuesOf(),
-=======
 			encodeutil.ValuesOf(),
 			encodeutil.ValuesOf(),
->>>>>>> 68f9a568
 			0,
 			false,
 		},
 		{
 			"eq prefix 1",
-<<<<<<< HEAD
-			ormkv.ValuesOf(uint32(0)),
-			ormkv.ValuesOf(uint32(0)),
-=======
-			encodeutil.ValuesOf(uint32(0)),
-			encodeutil.ValuesOf(uint32(0)),
->>>>>>> 68f9a568
+			encodeutil.ValuesOf(uint32(0)),
+			encodeutil.ValuesOf(uint32(0)),
 			0,
 			false,
 		},
 		{
 			"eq prefix 2",
-<<<<<<< HEAD
-			ormkv.ValuesOf(uint32(0), "abc"),
-			ormkv.ValuesOf(uint32(0), "abc"),
-=======
 			encodeutil.ValuesOf(uint32(0), "abc"),
 			encodeutil.ValuesOf(uint32(0), "abc"),
->>>>>>> 68f9a568
 			0,
 			false,
 		},
 		{
 			"lt1",
-<<<<<<< HEAD
-			ormkv.ValuesOf(uint32(0), "abc", int32(-3)),
-			ormkv.ValuesOf(uint32(1), "abc", int32(-3)),
-=======
 			encodeutil.ValuesOf(uint32(0), "abc", int32(-3)),
 			encodeutil.ValuesOf(uint32(1), "abc", int32(-3)),
->>>>>>> 68f9a568
 			-1,
 			true,
 		},
 		{
 			"lt2",
-<<<<<<< HEAD
-			ormkv.ValuesOf(uint32(1), "abb", int32(-3)),
-			ormkv.ValuesOf(uint32(1), "abc", int32(-3)),
-=======
 			encodeutil.ValuesOf(uint32(1), "abb", int32(-3)),
 			encodeutil.ValuesOf(uint32(1), "abc", int32(-3)),
->>>>>>> 68f9a568
 			-1,
 			true,
 		},
 		{
 			"lt3",
-<<<<<<< HEAD
-			ormkv.ValuesOf(uint32(1), "abb", int32(-4)),
-			ormkv.ValuesOf(uint32(1), "abb", int32(-3)),
-=======
 			encodeutil.ValuesOf(uint32(1), "abb", int32(-4)),
 			encodeutil.ValuesOf(uint32(1), "abb", int32(-3)),
->>>>>>> 68f9a568
 			-1,
 			true,
 		},
 		{
 			"less prefix 0",
-<<<<<<< HEAD
-			ormkv.ValuesOf(),
-			ormkv.ValuesOf(uint32(1), "abb", int32(-4)),
-=======
 			encodeutil.ValuesOf(),
 			encodeutil.ValuesOf(uint32(1), "abb", int32(-4)),
->>>>>>> 68f9a568
 			-1,
 			true,
 		},
 		{
 			"less prefix 1",
-<<<<<<< HEAD
-			ormkv.ValuesOf(uint32(1)),
-			ormkv.ValuesOf(uint32(1), "abb", int32(-4)),
-=======
 			encodeutil.ValuesOf(uint32(1)),
 			encodeutil.ValuesOf(uint32(1), "abb", int32(-4)),
->>>>>>> 68f9a568
 			-1,
 			true,
 		},
 		{
 			"less prefix 2",
-<<<<<<< HEAD
-			ormkv.ValuesOf(uint32(1), "abb"),
-			ormkv.ValuesOf(uint32(1), "abb", int32(-4)),
-=======
 			encodeutil.ValuesOf(uint32(1), "abb"),
 			encodeutil.ValuesOf(uint32(1), "abb", int32(-4)),
->>>>>>> 68f9a568
 			-1,
 			true,
 		},
 		{
 			"gt1",
-<<<<<<< HEAD
-			ormkv.ValuesOf(uint32(2), "abb", int32(-4)),
-			ormkv.ValuesOf(uint32(1), "abb", int32(-4)),
-=======
 			encodeutil.ValuesOf(uint32(2), "abb", int32(-4)),
 			encodeutil.ValuesOf(uint32(1), "abb", int32(-4)),
->>>>>>> 68f9a568
 			1,
 			false,
 		},
 		{
 			"gt2",
-<<<<<<< HEAD
-			ormkv.ValuesOf(uint32(2), "abc", int32(-4)),
-			ormkv.ValuesOf(uint32(2), "abb", int32(-4)),
-=======
 			encodeutil.ValuesOf(uint32(2), "abc", int32(-4)),
 			encodeutil.ValuesOf(uint32(2), "abb", int32(-4)),
->>>>>>> 68f9a568
 			1,
 			false,
 		},
 		{
 			"gt3",
-<<<<<<< HEAD
-			ormkv.ValuesOf(uint32(2), "abc", int32(1)),
-			ormkv.ValuesOf(uint32(2), "abc", int32(-3)),
-=======
 			encodeutil.ValuesOf(uint32(2), "abc", int32(1)),
 			encodeutil.ValuesOf(uint32(2), "abc", int32(-3)),
->>>>>>> 68f9a568
 			1,
 			false,
 		},
 		{
 			"gt prefix 0",
-<<<<<<< HEAD
-			ormkv.ValuesOf(uint32(2), "abc", int32(-3)),
-			ormkv.ValuesOf(),
-=======
 			encodeutil.ValuesOf(uint32(2), "abc", int32(-3)),
 			encodeutil.ValuesOf(),
->>>>>>> 68f9a568
 			1,
 			true,
 		},
 		{
 			"gt prefix 1",
-<<<<<<< HEAD
-			ormkv.ValuesOf(uint32(2), "abc", int32(-3)),
-			ormkv.ValuesOf(uint32(2)),
-=======
 			encodeutil.ValuesOf(uint32(2), "abc", int32(-3)),
 			encodeutil.ValuesOf(uint32(2)),
->>>>>>> 68f9a568
 			1,
 			true,
 		},
 		{
 			"gt prefix 2",
-<<<<<<< HEAD
-			ormkv.ValuesOf(uint32(2), "abc", int32(-3)),
-			ormkv.ValuesOf(uint32(2), "abc"),
-=======
 			encodeutil.ValuesOf(uint32(2), "abc", int32(-3)),
 			encodeutil.ValuesOf(uint32(2), "abc"),
->>>>>>> 68f9a568
 			1,
 			true,
 		},
@@ -278,11 +198,7 @@
 	}{
 		{
 			"1",
-<<<<<<< HEAD
-			ormkv.ValuesOf(uint32(5), "abc"),
-=======
 			encodeutil.ValuesOf(uint32(5), "abc"),
->>>>>>> 68f9a568
 		},
 	}
 	for _, test := range tests {
@@ -310,112 +226,62 @@
 	}{
 		{
 			"1 eq",
-<<<<<<< HEAD
-			ormkv.ValuesOf(uint32(0)),
-			ormkv.ValuesOf(uint32(0)),
-=======
-			encodeutil.ValuesOf(uint32(0)),
-			encodeutil.ValuesOf(uint32(0)),
->>>>>>> 68f9a568
+			encodeutil.ValuesOf(uint32(0)),
+			encodeutil.ValuesOf(uint32(0)),
 			true,
 		},
 		{
 			"1 lt",
-<<<<<<< HEAD
-			ormkv.ValuesOf(uint32(0)),
-			ormkv.ValuesOf(uint32(1)),
-=======
 			encodeutil.ValuesOf(uint32(0)),
 			encodeutil.ValuesOf(uint32(1)),
->>>>>>> 68f9a568
 			false,
 		},
 		{
 			"1 gt",
-<<<<<<< HEAD
-			ormkv.ValuesOf(uint32(1)),
-			ormkv.ValuesOf(uint32(0)),
-=======
 			encodeutil.ValuesOf(uint32(1)),
 			encodeutil.ValuesOf(uint32(0)),
->>>>>>> 68f9a568
 			true,
 		},
 		{
 			"1,2 lt",
-<<<<<<< HEAD
-			ormkv.ValuesOf(uint32(0)),
-			ormkv.ValuesOf(uint32(0), "abc"),
-=======
 			encodeutil.ValuesOf(uint32(0)),
 			encodeutil.ValuesOf(uint32(0), "abc"),
->>>>>>> 68f9a568
 			false,
 		},
 		{
 			"1,2 gt",
-<<<<<<< HEAD
-			ormkv.ValuesOf(uint32(0), "abc"),
-			ormkv.ValuesOf(uint32(0)),
-=======
 			encodeutil.ValuesOf(uint32(0), "abc"),
 			encodeutil.ValuesOf(uint32(0)),
->>>>>>> 68f9a568
 			false,
 		},
 		{
 			"1,2,3",
-<<<<<<< HEAD
-			ormkv.ValuesOf(uint32(0)),
-			ormkv.ValuesOf(uint32(0), "abc", []byte{1, 2}),
-=======
 			encodeutil.ValuesOf(uint32(0)),
 			encodeutil.ValuesOf(uint32(0), "abc", []byte{1, 2}),
->>>>>>> 68f9a568
 			true,
 		},
 		{
 			"1,2,3,4 lt",
-<<<<<<< HEAD
-			ormkv.ValuesOf(uint32(0), "abc", []byte{1, 2}, int32(-1)),
-			ormkv.ValuesOf(uint32(0), "abc", []byte{1, 2}, int32(1)),
-=======
 			encodeutil.ValuesOf(uint32(0), "abc", []byte{1, 2}, int32(-1)),
 			encodeutil.ValuesOf(uint32(0), "abc", []byte{1, 2}, int32(1)),
->>>>>>> 68f9a568
 			false,
 		},
 		{
 			"too long",
-<<<<<<< HEAD
-			ormkv.ValuesOf(uint32(0), "abc", []byte{1, 2}, int32(-1)),
-			ormkv.ValuesOf(uint32(0), "abc", []byte{1, 2}, int32(1), int32(1)),
-=======
 			encodeutil.ValuesOf(uint32(0), "abc", []byte{1, 2}, int32(-1)),
 			encodeutil.ValuesOf(uint32(0), "abc", []byte{1, 2}, int32(1), int32(1)),
->>>>>>> 68f9a568
 			true,
 		},
 		{
 			"1,2,3,4 eq",
-<<<<<<< HEAD
-			ormkv.ValuesOf(uint32(0), "abc", []byte{1, 2}, int32(1)),
-			ormkv.ValuesOf(uint32(0), "abc", []byte{1, 2}, int32(1)),
-=======
 			encodeutil.ValuesOf(uint32(0), "abc", []byte{1, 2}, int32(1)),
 			encodeutil.ValuesOf(uint32(0), "abc", []byte{1, 2}, int32(1)),
->>>>>>> 68f9a568
 			true,
 		},
 		{
 			"1,2,3,4 bz err",
-<<<<<<< HEAD
-			ormkv.ValuesOf(uint32(0), "abc", []byte{1, 2}, int32(-1)),
-			ormkv.ValuesOf(uint32(0), "abc", []byte{1, 2, 3}, int32(1)),
-=======
 			encodeutil.ValuesOf(uint32(0), "abc", []byte{1, 2}, int32(-1)),
 			encodeutil.ValuesOf(uint32(0), "abc", []byte{1, 2, 3}, int32(1)),
->>>>>>> 68f9a568
 			true,
 		},
 	}
@@ -438,11 +304,7 @@
 	assert.NilError(t, err)
 
 	var a testpb.ExampleTable
-<<<<<<< HEAD
-	values := ormkv.ValuesOf(uint32(4), "abc", int32(1))
-=======
 	values := encodeutil.ValuesOf(uint32(4), "abc", int32(1))
->>>>>>> 68f9a568
 	cdc.SetKeyValues(a.ProtoReflect(), values)
 	values2 := cdc.GetKeyValues(a.ProtoReflect())
 	assert.Equal(t, 0, cdc.CompareKeys(values, values2))
