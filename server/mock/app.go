package mock

import (
	"encoding/json"
	"errors"
	"fmt"
	"path/filepath"

	"github.com/tendermint/tendermint/types"

	abci "github.com/tendermint/tendermint/abci/types"
	"github.com/tendermint/tendermint/libs/log"

	bam "github.com/cosmos/cosmos-sdk/baseapp"
	"github.com/cosmos/cosmos-sdk/codec"
	"github.com/cosmos/cosmos-sdk/simapp"
	sdk "github.com/cosmos/cosmos-sdk/types"
	"github.com/cosmos/cosmos-sdk/x/auth/middleware"
)

// NewApp creates a simple mock kvstore app for testing. It should work
// similar to a real app. Make sure rootDir is empty before running the test,
// in order to guarantee consistent results
func NewApp(rootDir string, logger log.Logger) (abci.Application, error) {
	db, err := sdk.NewLevelDB("mock", filepath.Join(rootDir, "data"))
	if err != nil {
		return nil, err
	}

	// Capabilities key to access the main KVStore.
	capKeyMainStore := sdk.NewKVStoreKey("main")

	// Create BaseApp.
	baseApp := bam.NewBaseApp("kvstore", logger, db, decodeTx)

	// Set mounts for BaseApp's MultiStore.
	baseApp.MountStores(capKeyMainStore)

	baseApp.SetInitChainer(InitChainer(capKeyMainStore))

	// Set a Route.
	encCfg := simapp.MakeTestEncodingConfig()
	legacyRouter := middleware.NewLegacyRouter()
	// We're adding a test legacy route here, which accesses the kvstore
	// and simply sets the Msg's key/value pair in the kvstore.
	legacyRouter.AddRoute(sdk.NewRoute("kvstore", KVStoreHandler(capKeyMainStore)))
<<<<<<< HEAD
	baseApp.SetTxHandler(middleware.NewDefaultTxHandler(middleware.TxHandlerOptions{
		LegacyRouter:     legacyRouter,
		MsgServiceRouter: middleware.NewMsgServiceRouter(encCfg.InterfaceRegistry),
	}))
=======
	txHandler, err := middleware.NewDefaultTxHandler(middleware.TxHandlerOptions{
		LegacyRouter:     legacyRouter,
		MsgServiceRouter: middleware.NewMsgServiceRouter(encCfg.InterfaceRegistry),
	})
	if err != nil {
		return nil, err
	}
	baseApp.SetTxHandler(txHandler)
>>>>>>> e9adb9e0

	// Load latest version.
	if err := baseApp.LoadLatestVersion(); err != nil {
		return nil, err
	}

	return baseApp, nil
}

// KVStoreHandler is a simple handler that takes kvstoreTx and writes
// them to the db
func KVStoreHandler(storeKey sdk.StoreKey) sdk.Handler {
	return func(ctx sdk.Context, msg sdk.Msg) (*sdk.Result, error) {
		dTx, ok := msg.(kvstoreTx)
		if !ok {
			return nil, errors.New("KVStoreHandler should only receive kvstoreTx")
		}

		// tx is already unmarshalled
		key := dTx.key
		value := dTx.value

		store := ctx.KVStore(storeKey)
		store.Set(key, value)

		return &sdk.Result{
			Log: fmt.Sprintf("set %s=%s", key, value),
		}, nil
	}
}

// basic KV structure
type KV struct {
	Key   string `json:"key"`
	Value string `json:"value"`
}

// What Genesis JSON is formatted as
type GenesisJSON struct {
	Values []KV `json:"values"`
}

// InitChainer returns a function that can initialize the chain
// with key/value pairs
func InitChainer(key sdk.StoreKey) func(sdk.Context, abci.RequestInitChain) abci.ResponseInitChain {
	return func(ctx sdk.Context, req abci.RequestInitChain) abci.ResponseInitChain {
		stateJSON := req.AppStateBytes

		genesisState := new(GenesisJSON)
		err := json.Unmarshal(stateJSON, genesisState)
		if err != nil {
			panic(err) // TODO https://github.com/cosmos/cosmos-sdk/issues/468
			// return sdk.ErrGenesisParse("").TraceCause(err, "")
		}

		for _, val := range genesisState.Values {
			store := ctx.KVStore(key)
			store.Set([]byte(val.Key), []byte(val.Value))
		}
		return abci.ResponseInitChain{}
	}
}

// AppGenState can be passed into InitCmd, returns a static string of a few
// key-values that can be parsed by InitChainer
func AppGenState(_ *codec.LegacyAmino, _ types.GenesisDoc, _ []json.RawMessage) (appState json.
	RawMessage, err error) {
	appState = json.RawMessage(`{
  "values": [
    {
        "key": "hello",
        "value": "goodbye"
    },
    {
        "key": "foo",
        "value": "bar"
    }
  ]
}`)
	return
}

// AppGenStateEmpty returns an empty transaction state for mocking.
func AppGenStateEmpty(_ *codec.LegacyAmino, _ types.GenesisDoc, _ []json.RawMessage) (
	appState json.RawMessage, err error) {
	appState = json.RawMessage(``)
	return
}<|MERGE_RESOLUTION|>--- conflicted
+++ resolved
@@ -44,12 +44,6 @@
 	// We're adding a test legacy route here, which accesses the kvstore
 	// and simply sets the Msg's key/value pair in the kvstore.
 	legacyRouter.AddRoute(sdk.NewRoute("kvstore", KVStoreHandler(capKeyMainStore)))
-<<<<<<< HEAD
-	baseApp.SetTxHandler(middleware.NewDefaultTxHandler(middleware.TxHandlerOptions{
-		LegacyRouter:     legacyRouter,
-		MsgServiceRouter: middleware.NewMsgServiceRouter(encCfg.InterfaceRegistry),
-	}))
-=======
 	txHandler, err := middleware.NewDefaultTxHandler(middleware.TxHandlerOptions{
 		LegacyRouter:     legacyRouter,
 		MsgServiceRouter: middleware.NewMsgServiceRouter(encCfg.InterfaceRegistry),
@@ -58,7 +52,6 @@
 		return nil, err
 	}
 	baseApp.SetTxHandler(txHandler)
->>>>>>> e9adb9e0
 
 	// Load latest version.
 	if err := baseApp.LoadLatestVersion(); err != nil {
