<!--
Guiding Principles:

Changelogs are for humans, not machines.
There should be an entry for every single version.
The same types of changes should be grouped.
Versions and sections should be linkable.
The latest version comes first.
The release date of each version is displayed.
Mention whether you follow Semantic Versioning.

Usage:

Change log entries are to be added to the Unreleased section under the
appropriate stanza (see below). Each entry should ideally include a tag and
the Github issue reference in the following format:

* (<tag>) \#<issue-number> message

The issue numbers will later be link-ified during the release process so you do
not have to worry about including a link manually, but you can if you wish.

Types of changes (Stanzas):

"Features" for new features.
"Improvements" for changes in existing functionality.
"Deprecated" for soon-to-be removed features.
"Bug Fixes" for any bug fixes.
"Client Breaking" for breaking Protobuf, gRPC and REST routes used by end-users.
"CLI Breaking" for breaking CLI commands.
"API Breaking" for breaking exported APIs used by developers building on SDK.
"State Machine Breaking" for any changes that result in a different AppState given same genesisState and txList.
Ref: https://keepachangelog.com/en/1.0.0/
-->

# Changelog

## [Unreleased]

### Features

* (x/crisis) [#14588](https://github.com/cosmos/cosmos-sdk/pull/14588) Use CacheContext() in AssertInvariants()
* (client) [#14342](https://github.com/cosmos/cosmos-sdk/pull/14342) Add `simd config` command is now a sub-command, for setting, getting and migrating Cosmos SDK configuration files.
* (query) [#14468](https://github.com/cosmos/cosmos-sdk/pull/14468) Implement pagination for collections.
* (x/bank) [#14045](https://github.com/cosmos/cosmos-sdk/pull/14045) Add CLI command `spendable-balances`, which also accepts the flag `--denom`.
* (x/slashing, x/staking) [#14363](https://github.com/cosmos/cosmos-sdk/pull/14363) Add the infraction a validator commited type as an argument to a `SlashWithInfractionReason` keeper method.
* (client) [#13867](https://github.com/cosmos/cosmos-sdk/pull/13867/) Wire AutoCLI commands with SimApp.
* (x/distribution) [#14322](https://github.com/cosmos/cosmos-sdk/pull/14322) Introduce a new gRPC message handler, `DepositValidatorRewardsPool`, that allows explicit funding of a validator's reward pool.
* (x/evidence) [#13740](https://github.com/cosmos/cosmos-sdk/pull/13740) Add new proto field `hash` of type `string` to `QueryEvidenceRequest` which helps to decode the hash properly while using query API.
* (core) [#13306](https://github.com/cosmos/cosmos-sdk/pull/13306) Add a `FormatCoins` function to in `core/coins` to format sdk Coins following the Value Renderers spec.
* (math) [#13306](https://github.com/cosmos/cosmos-sdk/pull/13306) Add `FormatInt` and `FormatDec` functions in `math` to format integers and decimals following the Value Renderers spec.
* (x/staking) [#13122](https://github.com/cosmos/cosmos-sdk/pull/13122) Add `UnbondingCanComplete` and `PutUnbondingOnHold` to `x/staking` module.
* [#13437](https://github.com/cosmos/cosmos-sdk/pull/13437) Add new flag `--modules-to-export` in `simd export` command to export only selected modules.
* [#13298](https://github.com/cosmos/cosmos-sdk/pull/13298) Add `AddGenesisAccount` helper func in x/auth module which helps adding accounts to genesis state.
* (x/authz) [#12648](https://github.com/cosmos/cosmos-sdk/pull/12648) Add an allow list, an optional list of addresses allowed to receive bank assets via authz MsgSend grant.
* (sdk.Coins) [#12627](https://github.com/cosmos/cosmos-sdk/pull/12627) Make a `Denoms` method on sdk.Coins.
* (testutil) [#12973](https://github.com/cosmos/cosmos-sdk/pull/12973) Add generic `testutil.RandSliceElem` function which selects a random element from the list.
* (client) [#12936](https://github.com/cosmos/cosmos-sdk/pull/12936) Add capability to pre-process transactions before broadcasting from a higher level chain.
* (cli) [#13064](https://github.com/cosmos/cosmos-sdk/pull/13064) Add `debug prefixes` to list supported HRP prefixes via .
* (ledger) [#12935](https://github.com/cosmos/cosmos-sdk/pull/12935) Generalize Ledger integration to allow for different apps or key types that use SECP256k1.
* (x/bank) [#11981](https://github.com/cosmos/cosmos-sdk/pull/11981) Create the `SetSendEnabled` endpoint for managing the bank's SendEnabled settings.
* (x/auth) [#13210](https://github.com/cosmos/cosmos-sdk/pull/13210) Add `Query/AccountInfo` endpoint for simplified access to basic account info.
* (x/consensus) [#12905](https://github.com/cosmos/cosmos-sdk/pull/12905) Create a new `x/consensus` module that is now responsible for maintaining Tendermint consensus parameters instead of `x/param`. Legacy types remain in order to facilitate parameter migration from the deprecated `x/params`. App developers should ensure that they execute `baseapp.MigrateParams` during their chain upgrade. These legacy types will be removed in a future release.
* (client/tx) [#13670](https://github.com/cosmos/cosmos-sdk/pull/13670) Add validation in `BuildUnsignedTx` to prevent simple inclusion of valid mnemonics
* [#13473](https://github.com/cosmos/cosmos-sdk/pull/13473) ADR-038: Go plugin system proposal
* [#14356](https://github.com/cosmos/cosmos-sdk/pull/14356) Add `events.GetAttributes` and `event.GetAttribute` methods to simplify the retrieval of an attribute from event(s).
* [#14472](https://github.com/cosmos/cosmos-sdk/pull/14356) The recommended metadata format for x/gov and x/group proposals now uses an array of strings (instead of a single string) for the `authors` field.
* (mempool) [#14484](https://github.com/cosmos/cosmos-sdk/pull/14484) Add priority nonce mempool option for transaction replacement.
* (client) [#14509](https://github.com/cosmos/cosmos-sdk/pull/#14509) Added `AddKeyringFlags` function.

### Improvements

* [#14017](https://github.com/cosmos/cosmos-sdk/pull/14017) Simplify ADR-028 and `address.Module`.
    * This updates the [ADR-028](https://docs.cosmos.network/main/architecture/adr-028-public-key-addresses) and enhance the `address.Module` API to support module addresses and sub-module addresses in a backward compatible way.
* [#14529](https://github.com/cosmos/cosmos-sdk/pull/14529) Add new property `BondDenom` to `SimulationState` struct.
* (x/group, x/gov) [#14483](https://github.com/cosmos/cosmos-sdk/pull/14483) Add support for `[]string` and `[]int` in `draft-proposal` prompt.
* (protobuf) [#14476](https://github.com/cosmos/cosmos-sdk/pull/14476) Clean up protobuf annotations `{accepts,implements}_interface`.
* (module) [#14415](https://github.com/cosmos/cosmos-sdk/pull/14415) Loosen assertions in SetOrderBeginBlockers() and SetOrderEndBlockers()
* (context)[#14384](https://github.com/cosmos/cosmos-sdk/pull/14384) refactor(context): Pass EventManager to the context as an interface.
* (types) [#14354](https://github.com/cosmos/cosmos-sdk/pull/14354) - improve performance on Context.KVStore and Context.TransientStore by 40%
* (crypto/keyring) [#14151](https://github.com/cosmos/cosmos-sdk/pull/14151) Move keys presentation from `crypto/keyring` to `client/keys`
* (types) [#14163](https://github.com/cosmos/cosmos-sdk/pull/14163) Refactor `(coins Coins) Validate()` to avoid unnecessary map.
* (signing) [#14087](https://github.com/cosmos/cosmos-sdk/pull/14087) Add SignModeHandlerWithContext interface with a new `GetSignBytesWithContext` to get the sign bytes using `context.Context` as an argument to access state.
* (server) [#14062](https://github.com/cosmos/cosmos-sdk/pull/14062) Remove rosetta from server start.
* [13882] (https://github.com/cosmos/cosmos-sdk/pull/13882) Add tx `encode` and `decode` endpoints to amino tx service.
  > Note: These endpoints encodes and decodes only amino txs.
* (x/nft) [#13836](https://github.com/cosmos/cosmos-sdk/pull/13836) Remove the validation for `classID` and `nftID` from the NFT module.
* [#13789](https://github.com/cosmos/cosmos-sdk/pull/13789) Add tx `encode` and `decode` endpoints to tx service.
  > Note: These endpoints will only encode and decode proto messages, Amino encoding and decoding is not supported.
* [#13826](https://github.com/cosmos/cosmos-sdk/pull/13826) Support custom `GasConfig` configuration for applications.
* [#13619](https://github.com/cosmos/cosmos-sdk/pull/13619) Add new function called LogDeferred to report errors in defers. Use the function in x/bank files.
* (tools) [#13603](https://github.com/cosmos/cosmos-sdk/pull/13603) Rename cosmovisor package name to `cosmossdk.io/tools/cosmovisor`. The new tool directory contains Cosmos SDK tools.
* (deps) [#13397](https://github.com/cosmos/cosmos-sdk/pull/13397) Bump Go version minimum requirement to `1.19`.
* [#13070](https://github.com/cosmos/cosmos-sdk/pull/13070) Migrate from `gogo/protobuf` to `cosmos/gogoproto`.
* [#12995](https://github.com/cosmos/cosmos-sdk/pull/12995) Add `FormatTime` and `ParseTimeString` methods.
* [#12952](https://github.com/cosmos/cosmos-sdk/pull/12952) Replace keyring module to Cosmos fork.
* [#12352](https://github.com/cosmos/cosmos-sdk/pull/12352) Move the `RegisterSwaggerAPI` logic into a separate helper function in the server package.
* [#12876](https://github.com/cosmos/cosmos-sdk/pull/12876) Remove proposer-based rewards.
* [#12892](https://github.com/cosmos/cosmos-sdk/pull/12892) `make format` now runs only gofumpt and golangci-lint run ./... --fix, replacing `goimports` `gofmt` and `misspell`
* [#12846](https://github.com/cosmos/cosmos-sdk/pull/12846) Remove `RandomizedParams` from the `AppModuleSimulation` interface which is no longer needed.
* (ci) [#12854](https://github.com/cosmos/cosmos-sdk/pull/12854) Use ghcr.io to host the proto builder image. Update proto builder image to go 1.19
* (x/bank) [#12706](https://github.com/cosmos/cosmos-sdk/pull/12706) Added the `chain-id` flag to the `AddTxFlagsToCmd` API. There is no longer a need to explicitly register this flag on commands whens `AddTxFlagsToCmd` is already called.
* [#12791](https://github.com/cosmos/cosmos-sdk/pull/12791) Bump the math library used in the sdk and replace old usages of sdk.\*
* [#12717](https://github.com/cosmos/cosmos-sdk/pull/12717) Use injected encoding params in simapp.
* [#12702](https://github.com/cosmos/cosmos-sdk/pull/12702) Linting and tidiness, fixed two minor security warnings.
* [#12634](https://github.com/cosmos/cosmos-sdk/pull/12634) Move `sdk.Dec` to math package.
* [#12596](https://github.com/cosmos/cosmos-sdk/pull/12596) Remove all imports of the non-existent gogo/protobuf v1.3.3 to ease downstream use and go workspaces.
* [#12187](https://github.com/cosmos/cosmos-sdk/pull/12187) Add batch operation for x/nft module.
* [#12455](https://github.com/cosmos/cosmos-sdk/pull/12455) Show attempts count in error for signing.
* [#13101](https://github.com/cosmos/cosmos-sdk/pull/13101) Remove weights from `simapp/params` and `testutil/sims`. They are now in their respective modules.
* [#12398](https://github.com/cosmos/cosmos-sdk/issues/12398) Refactor all `x` modules to unit-test via mocks and decouple `simapp`.
* [#13144](https://github.com/cosmos/cosmos-sdk/pull/13144) Add validator distribution info grpc gateway get endpoint.
* [#13168](https://github.com/cosmos/cosmos-sdk/pull/13168) Migrate tendermintdev/proto-builder to ghcr.io. New image `ghcr.io/cosmos/proto-builder:0.8`
* [#13178](https://github.com/cosmos/cosmos-sdk/pull/13178) Add `cosmos.msg.v1.service` protobuf annotation to allow tooling to distinguish between Msg and Query services via reflection.
* [#13236](https://github.com/cosmos/cosmos-sdk/pull/13236) Integrate Filter Logging
* [#13528](https://github.com/cosmos/cosmos-sdk/pull/13528) Update `ValidateMemoDecorator` to only check memo against `MaxMemoCharacters` param when a memo is present.
* [#13781](https://github.com/cosmos/cosmos-sdk/pull/13781) Remove `client/keys.KeysCdc`.
* [#13802](https://github.com/cosmos/cosmos-sdk/pull/13802) Add --output-document flag to the export CLI command to allow writing genesis state to a file.
* [#13794](https://github.com/cosmos/cosmos-sdk/pull/13794) `types/module.Manager` now supports the
`cosmossdk.io/core/appmodule.AppModule` API via the new `NewManagerFromMap` constructor.
* [#14019](https://github.com/cosmos/cosmos-sdk/issues/14019) Remove the interface casting to allow other implementations of a `CommitMultiStore`.
* [#13881](https://github.com/cosmos/cosmos-sdk/pull/13881) Optimize iteration on nested cached KV stores and other operations in general.
* (x/gov) [#14347](https://github.com/cosmos/cosmos-sdk/pull/14347) Support `v1.Proposal` message in `v1beta1.Proposal.Content`.
* (x/gov) [#14390](https://github.com/cosmos/cosmos-sdk/pull/14390) Add title, proposer and summary to proposal struct
* (baseapp) [#14417](https://github.com/cosmos/cosmos-sdk/pull/14417) `SetStreamingService` accepts appOptions, AppCodec and Storekeys needed to set streamers.  
    * Store pacakge no longer has a dependency on baseapp. 
* (store) [#14438](https://github.com/cosmos/cosmos-sdk/pull/14438)  Pass logger from baseapp to store. 
* (store) [#14439](https://github.com/cosmos/cosmos-sdk/pull/14439) Remove global metric gatherer from store. 
    * By default store has a no op metric gatherer, the application developer must set another metric gatherer or us the provided one in `store/metrics`.
* [#14406](https://github.com/cosmos/cosmos-sdk/issues/14406) Migrate usage of types/store.go to store/types/..

### State Machine Breaking

* (baseapp, x/auth/posthandler) [#13940](https://github.com/cosmos/cosmos-sdk/pull/13940) Update `PostHandler` to receive the `runTx` success boolean.
* (x/group) [#13742](https://github.com/cosmos/cosmos-sdk/pull/13742) Migrate group policy account from module accounts to base account.
* (codec) [#13307](https://github.com/cosmos/cosmos-sdk/pull/13307) Register all modules' `Msg`s with group's ModuleCdc so that Amino sign bytes are correctly generated.
* (codec) [#13196](https://github.com/cosmos/cosmos-sdk/pull/13196) Register all modules' `Msg`s with gov's ModuleCdc so that Amino sign bytes are correctly generated.
* (group) [#13592](https://github.com/cosmos/cosmos-sdk/pull/13592) Fix group types registration with Amino.
* (x/distribution) [#12852](https://github.com/cosmos/cosmos-sdk/pull/12852) Deprecate `CommunityPoolSpendProposal`. Please execute a `MsgCommunityPoolSpend` message via the new v1 `x/gov` module instead. This message can be used to directly fund the `x/gov` module account.
* (x/bank) [#12610](https://github.com/cosmos/cosmos-sdk/pull/12610) `MsgMultiSend` now allows only a single input.
* (x/bank) [#12630](https://github.com/cosmos/cosmos-sdk/pull/12630) Migrate `x/bank` to self-managed parameters and deprecate its usage of `x/params`.
* (x/auth) [#12475](https://github.com/cosmos/cosmos-sdk/pull/12475) Migrate `x/auth` to self-managed parameters and deprecate its usage of `x/params`.
* (x/slashing) [#12399](https://github.com/cosmos/cosmos-sdk/pull/12399) Migrate `x/slashing` to self-managed parameters and deprecate its usage of `x/params`.
* (x/mint) [#12363](https://github.com/cosmos/cosmos-sdk/pull/12363) Migrate `x/mint` to self-managed parameters and deprecate it's usage of `x/params`.
* (x/distribution) [#12434](https://github.com/cosmos/cosmos-sdk/pull/12434) Migrate `x/distribution` to self-managed parameters and deprecate it's usage of `x/params`.
* (x/crisis) [#12445](https://github.com/cosmos/cosmos-sdk/pull/12445) Migrate `x/crisis` to self-managed parameters and deprecate it's usage of `x/params`.
* (x/gov) [#12631](https://github.com/cosmos/cosmos-sdk/pull/12631) Migrate `x/gov` to self-managed parameters and deprecate it's usage of `x/params`.
* (x/staking) [#12409](https://github.com/cosmos/cosmos-sdk/pull/12409) Migrate `x/staking` to self-managed parameters and deprecate it's usage of `x/params`.
* (x/bank) [#11859](https://github.com/cosmos/cosmos-sdk/pull/11859) Move the SendEnabled information out of the Params and into the state store directly.
* (x/gov) [#12771](https://github.com/cosmos/cosmos-sdk/pull/12771) Initial deposit requirement for proposals at submission time.
* (x/staking) [#12967](https://github.com/cosmos/cosmos-sdk/pull/12967) `unbond` now creates only one unbonding delegation entry when multiple unbondings exist at a single height (e.g. through multiple messages in a transaction).
* (x/auth/vesting) [#13502](https://github.com/cosmos/cosmos-sdk/pull/13502) Add Amino Msg registration for `MsgCreatePeriodicVestingAccount`.
* (x/auth)[#13780](https://github.com/cosmos/cosmos-sdk/pull/13780) `id` (type of int64) in `AccountAddressByID` grpc query is now deprecated, update to account-id(type of uint64) to use `AccountAddressByID`.
* (x/group) [#13876](https://github.com/cosmos/cosmos-sdk/pull/13876) Fix group MinExecutionPeriod that is checked on execution now, instead of voting period end.
* (x/feegrant) [#14294](https://github.com/cosmos/cosmos-sdk/pull/14294) Moved the logic of rejecting duplicate grant from `msg_server` to `keeper` method.
* (store) [#14378](https://github.com/cosmos/cosmos-sdk/pull/14378) The `CacheKV` store is thread-safe again, which includes improved iteration and deletion logic. Iteration is on a strictly isolated view now, which is breaking from previous behavior.

### API Breaking Changes

<<<<<<< HEAD
* (crypto/keyring) [#13734](https://github.com/cosmos/cosmos-sdk/pull/13834) The keyring's `Sign` method now takes a new `signMode` argument. It is only used if the signing key is a Ledger hardware device. You can set it to 0 in all other cases.
=======
* (tx) [#14634](https://github.com/cosmos/cosmos-sdk/pull/14634) Move the `tx` go module to `x/tx`.
* (snapshots) [#14597](https://github.com/cosmos/cosmos-sdk/pull/14597) Move `snapshots` to `store/snapshots`, rename and bump proto package to v1.
>>>>>>> afdbc51e
* (crypto/keyring) [#14151](https://github.com/cosmos/cosmos-sdk/pull/14151) Move keys presentation from `crypto/keyring` to `client/keys`
* (modules) [#13850](https://github.com/cosmos/cosmos-sdk/pull/13850) and [#14046](https://github.com/cosmos/cosmos-sdk/pull/14046) Remove gogoproto stringer annotations. This removes the custom `String()` methods on all types that were using the annotations.
* (x/auth) [#13850](https://github.com/cosmos/cosmos-sdk/pull/13850/) Remove `MarshalYAML` methods from module (`x/...`) types.
* (x/auth) [#13877](https://github.com/cosmos/cosmos-sdk/pull/13877) Rename `AccountKeeper`'s `GetNextAccountNumber` to `NextAccountNumber`.
* (x/evidence) [#13740](https://github.com/cosmos/cosmos-sdk/pull/13740) The `NewQueryEvidenceRequest` function now takes `hash` as a HEX encoded `string`.
* (server) [#13485](https://github.com/cosmos/cosmos-sdk/pull/13485) The `Application` service now requires the `RegisterNodeService` method to be implemented.
* [#13437](https://github.com/cosmos/cosmos-sdk/pull/13437) Add a list of modules to export argument in `ExportAppStateAndValidators`.
* (x/slashing) [#13427](https://github.com/cosmos/cosmos-sdk/pull/13427) Move `x/slashing/testslashing` to `x/slashing/testutil` for consistency with other modules.
* (x/staking) [#13427](https://github.com/cosmos/cosmos-sdk/pull/13427) Move `x/staking/teststaking` to `x/staking/testutil` for consistency with other modules.
* (simapp) [#13402](https://github.com/cosmos/cosmos-sdk/pull/13402) Move simulation flags to `x/simulation/client/cli`.
* (simapp) [#13402](https://github.com/cosmos/cosmos-sdk/pull/13402) Move simulation helpers functions (`SetupSimulation`, `SimulationOperations`, `CheckExportSimulation`, `PrintStats`, `GetSimulationLog`) to `testutil/sims`.
* (simapp) [#13402](https://github.com/cosmos/cosmos-sdk/pull/13402) Move `testutil/rest` package to `testutil`.
* (types) [#13380](https://github.com/cosmos/cosmos-sdk/pull/13380) Remove deprecated `sdk.NewLevelDB`.
* (simapp) [#13378](https://github.com/cosmos/cosmos-sdk/pull/13378) Move `simapp.App` to `runtime.AppI`.
* (tx) [#12659](https://github.com/cosmos/cosmos-sdk/pull/12659) Remove broadcast mode `block`.
* (db) [#13370](https://github.com/cosmos/cosmos-sdk/pull/13370) Remove storev2alpha1, see also https://github.com/cosmos/cosmos-sdk/pull/13371
* (x/bank) [#12706](https://github.com/cosmos/cosmos-sdk/pull/12706) Removed the `testutil` package from the `x/bank/client` package.
* (simapp) [#12747](https://github.com/cosmos/cosmos-sdk/pull/12747) Remove `simapp.MakeTestEncodingConfig`. Please use `moduletestutil.MakeTestEncodingConfig` (`types/module/testutil`) in tests instead.
* (x/bank) [#12648](https://github.com/cosmos/cosmos-sdk/pull/12648) `NewSendAuthorization` takes a new argument of an optional list of addresses allowed to receive bank assests via authz MsgSend grant. You can pass `nil` for the same behavior as before, i.e. any recipient is allowed.
* (x/bank) [#12593](https://github.com/cosmos/cosmos-sdk/pull/12593) Add `SpendableCoin` method to `BaseViewKeeper`
* (x/slashing) [#12581](https://github.com/cosmos/cosmos-sdk/pull/12581) Remove `x/slashing` legacy querier.
* (types) [#12355](https://github.com/cosmos/cosmos-sdk/pull/12355) Remove the compile-time `types.DBbackend` variable. Removes usage of the same in server/util.go
* (x/gov) [#12368](https://github.com/cosmos/cosmos-sdk/pull/12369) Gov keeper is now passed by reference instead of copy to make post-construction mutation of Hooks and Proposal Handlers possible at a framework level.
* (simapp) [#12270](https://github.com/cosmos/cosmos-sdk/pull/12270) Remove `invCheckPeriod uint` attribute from `SimApp` struct as per migration of `x/crisis` to app wiring
* (simapp) [#12334](https://github.com/cosmos/cosmos-sdk/pull/12334) Move `simapp.ConvertAddrsToValAddrs` and `simapp.CreateTestPubKeys ` to respectively `simtestutil.ConvertAddrsToValAddrs` and `simtestutil.CreateTestPubKeys` (`testutil/sims`)
* (simapp) [#12312](https://github.com/cosmos/cosmos-sdk/pull/12312) Move `simapp.EmptyAppOptions` to `simtestutil.EmptyAppOptions` (`testutil/sims`)
* (simapp) [#12312](https://github.com/cosmos/cosmos-sdk/pull/12312) Remove `skipUpgradeHeights map[int64]bool` and `homePath string` from `NewSimApp` constructor as per migration of `x/upgrade` to app-wiring.
* (testutil) [#12278](https://github.com/cosmos/cosmos-sdk/pull/12278) Move all functions from `simapp/helpers` to `testutil/sims`
* (testutil) [#12233](https://github.com/cosmos/cosmos-sdk/pull/12233) Move `simapp.TestAddr` to `simtestutil.TestAddr` (`testutil/sims`)
* (x/staking) [#12102](https://github.com/cosmos/cosmos-sdk/pull/12102) Staking keeper now is passed by reference instead of copy. Keeper's SetHooks no longer returns keeper. It updates the keeper in place instead.
* (linting) [#12141](https://github.com/cosmos/cosmos-sdk/pull/12141) Fix usability related linting for database. This means removing the infix Prefix from `prefix.NewPrefixWriter` and such so that it is `prefix.NewWriter` and making `db.DBConnection` and such into `db.Connection`
* (x/distribution) [#12434](https://github.com/cosmos/cosmos-sdk/pull/12434) `x/distribution` module `SetParams` keeper method definition is now updated to return `error`.
* (x/staking) [#12409](https://github.com/cosmos/cosmos-sdk/pull/12409) `x/staking` module `SetParams` keeper method definition is now updated to return `error`.
* (x/crisis) [#12445](https://github.com/cosmos/cosmos-sdk/pull/12445) `x/crisis` module `SetConstantFee` keeper method definition is now updated to return `error`.
* (x/gov) [#12631](https://github.com/cosmos/cosmos-sdk/pull/12631) `x/gov` module refactored to use `Params` as single struct instead of `DepositParams`, `TallyParams` & `VotingParams`.
* (x/gov) [#12631](https://github.com/cosmos/cosmos-sdk/pull/12631) Migrate `x/gov` to self-managed parameters and deprecate it's usage of `x/params`.
* (x/bank) [#12630](https://github.com/cosmos/cosmos-sdk/pull/12630) `x/bank` module `SetParams` keeper method definition is now updated to return `error`.
* (x/bank) [#11859](https://github.com/cosmos/cosmos-sdk/pull/11859) Move the SendEnabled information out of the Params and into the state store directly.
  The information can now be accessed using the BankKeeper.
  Setting can be done using MsgSetSendEnabled as a governance proposal.
  A SendEnabled query has been added to both GRPC and CLI.
* (appModule) Remove `Route`, `QuerierRoute` and `LegacyQuerierHandler` from AppModule Interface.
* (x/modules) Remove all LegacyQueries and related code from modules
* (store) [#11825](https://github.com/cosmos/cosmos-sdk/pull/11825) Make extension snapshotter interface safer to use, renamed the util function `WriteExtensionItem` to `WriteExtensionPayload`.
* (x/genutil)[#12956](https://github.com/cosmos/cosmos-sdk/pull/12956) `genutil.AppModuleBasic` has a new attribute: genesis transaction validation function. The existing validation logic is implemented in `genutiltypes.DefaultMessageValidator`. Use `genutil.NewAppModuleBasic` to create a new genutil Module Basic.
* (codec) [#12964](https://github.com/cosmos/cosmos-sdk/pull/12964) `ProtoCodec.MarshalInterface` now returns an error when serializing unregistered types and a subsequent `ProtoCodec.UnmarshalInterface` would fail.
* (x/staking) [#12973](https://github.com/cosmos/cosmos-sdk/pull/12973) Removed `stakingkeeper.RandomValidator`. Use `testutil.RandSliceElem(r, sk.GetAllValidators(ctx))` instead.
* (x/gov) [#13160](https://github.com/cosmos/cosmos-sdk/pull/13160) Remove custom marshaling of proposl and voteoption.
* (types) [#13430](https://github.com/cosmos/cosmos-sdk/pull/13430) Remove unused code `ResponseCheckTx` and `ResponseDeliverTx`
* (store) [#13529](https://github.com/cosmos/cosmos-sdk/pull/13529) Add method `LatestVersion` to `MultiStore` interface, add method `SetQueryMultiStore` to baesapp to support alternative `MultiStore` implementation for query service.
* (pruning) [#13609](https://github.com/cosmos/cosmos-sdk/pull/13609) Move pruning package to be under store package
* [#13794](https://github.com/cosmos/cosmos-sdk/pull/13794) Most methods on `types/module.AppModule` have been moved to
extension interfaces. `module.Manager.Modules` is now of type `map[string]interface{}` to support in parallel the new
`cosmossdk.io/core/appmodule.AppModule` API.
* (signing) [#13701](https://github.com/cosmos/cosmos-sdk/pull/) Add `context.Context` as an argument `x/auth/signing.VerifySignature`.
* (x/group) [#13876](https://github.com/cosmos/cosmos-sdk/pull/13876) Add `GetMinExecutionPeriod` method on DecisionPolicy interface.
* (x/auth)[#13780](https://github.com/cosmos/cosmos-sdk/pull/13780) Querying with `id` (type of int64) in `AccountAddressByID` grpc query now throws error, use account-id(type of uint64) instead.
* (snapshots) [14048](https://github.com/cosmos/cosmos-sdk/pull/14048) Move the Snapshot package to the store package. This is done in an effort group all storage related logic under one package.
* (baseapp) [#14050](https://github.com/cosmos/cosmos-sdk/pull/14050) refactor `ABCIListener` interface to accept go contexts
* (store/streaming)[#14603](https://github.com/cosmos/cosmos-sdk/pull/14603) `StoreDecoderRegistry` moved from store to `types/simulations` this breaks the `AppModuleSimulation` interface. 

### CLI Breaking Changes

* (client) [#14342](https://github.com/cosmos/cosmos-sdk/pull/14342) `simd config` command is now a sub-command. Use `simd config --help` to learn more.
* (x/genutil) [#13535](https://github.com/cosmos/cosmos-sdk/pull/13535) Replace in `simd init`, the `--staking-bond-denom` flag with `--default-denom` which is used for all default denomination in the genesis, instead of only staking.
* (tx) [#12659](https://github.com/cosmos/cosmos-sdk/pull/12659) Remove broadcast mode `block`.
* (genesis) [#14149](https://github.com/cosmos/cosmos-sdk/pull/14149) Add `simd genesis` command, which contains all genesis-related sub-commands.

### Bug Fixes

* (x/bank) [#14538](https://github.com/cosmos/cosmos-sdk/pull/14538) Validate denom in bank balances GRPC queries.
* (baseapp) [#14505](https://github.com/cosmos/cosmos-sdk/pull/14505) PrepareProposal and ProcessProposal now use deliverState for the first block in order to access changes made in InitChain.
* (x/group) [#14526](https://github.com/cosmos/cosmos-sdk/pull/14526) Fix wrong address set in `EventUpdateGroupPolicy`.
* (server) [#14441](https://github.com/cosmos/cosmos-sdk/pull/14441) Fix `--log_format` flag not working.
* (x/upgrade) [#13936](https://github.com/cosmos/cosmos-sdk/pull/13936) Make downgrade verification work again
* (x/group) [#13742](https://github.com/cosmos/cosmos-sdk/pull/13742) Fix `validate-genesis` when group policy accounts exist.
* (x/auth) [#13838](https://github.com/cosmos/cosmos-sdk/pull/13838) Fix calling `String()` when pubkey is set on a `BaseAccount`.
* (rosetta) [#13583](https://github.com/cosmos/cosmos-sdk/pull/13583) Misc fixes for cosmos-rosetta.
* (x/evidence) [#13740](https://github.com/cosmos/cosmos-sdk/pull/13740) Fix evidence query API to decode the hash properly.
* (bank) [#13691](https://github.com/cosmos/cosmos-sdk/issues/13691) Fix unhandled error for vesting account transfers, when total vesting amount exceeds total balance.
* [#13553](https://github.com/cosmos/cosmos-sdk/pull/13553) Ensure all parameter validation for decimal types handles nil decimal values.
* [#13145](https://github.com/cosmos/cosmos-sdk/pull/13145) Fix panic when calling `String()` to a Record struct type.
* [#13116](https://github.com/cosmos/cosmos-sdk/pull/13116) Fix a dead-lock in the `Group-TotalWeight` `x/group` invariant.
* (genutil) [#12140](https://github.com/cosmos/cosmos-sdk/pull/12140) Fix staking's genesis JSON migrate in the `simd migrate v0.46` CLI command.
* (types) [#12154](https://github.com/cosmos/cosmos-sdk/pull/12154) Add `baseAccountGetter` to avoid invalid account error when create vesting account.
* (x/authz) [#12184](https://github.com/cosmos/cosmos-sdk/pull/12184) Fix MsgExec not verifying the validity of nested messages.
* (x/staking) [#12303](https://github.com/cosmos/cosmos-sdk/pull/12303) Use bytes instead of string comparison in delete validator queue
* (store/rootmulti) [#12487](https://github.com/cosmos/cosmos-sdk/pull/12487) Fix non-deterministic map iteration.
* (sdk/dec_coins) [#12903](https://github.com/cosmos/cosmos-sdk/pull/12903) Fix nil `DecCoin` creation when converting `Coins` to `DecCoins`
* (store) [#12945](https://github.com/cosmos/cosmos-sdk/pull/12945) Fix nil end semantics in store/cachekv/iterator when iterating a dirty cache.
* (x/gov) [#13051](https://github.com/cosmos/cosmos-sdk/pull/13051) In SubmitPropsal, when a legacy msg fails it's handler call, wrap the error as ErrInvalidProposalContent (instead of ErrNoProposalHandlerExists).
* (x/gov) [#13045](https://github.com/cosmos/cosmos-sdk/pull/13045) Fix gov migrations for v3(0.46).
* (snapshot) [#13400](https://github.com/cosmos/cosmos-sdk/pull/13400) Fix snapshot checksum issue in golang 1.19.
* (server) [#13778](https://github.com/cosmos/cosmos-sdk/pull/13778) Set Cosmos SDK default endpoints to localhost to avoid unknown exposure of endpoints.
* (x/auth) [#13877](https://github.com/cosmos/cosmos-sdk/pull/13877) Handle missing account numbers during `InitGenesis`.
* (ante) [#14448](https://github.com/cosmos/cosmos-sdk/pull/14448) Return anteEvents when postHandler fail.
* (cli) [#14509](https://github.com/cosmos/cosmos-sdk/pull/#14509) Added missing options to keyring-backend flag usage

### Deprecated

* (x/evidence) [#13740](https://github.com/cosmos/cosmos-sdk/pull/13740) The `evidence_hash` field of `QueryEvidenceRequest` has been deprecated and now contains a new field `hash` with type `string`.
* (x/bank) [#11859](https://github.com/cosmos/cosmos-sdk/pull/11859) The Params.SendEnabled field is deprecated and unusable.
  The information can now be accessed using the BankKeeper.
  Setting can be done using MsgSetSendEnabled as a governance proposal.
  A SendEnabled query has been added to both GRPC and CLI.
* (x/staking) [#14567](https://github.com/cosmos/cosmos-sdk/pull/14567) The `delegator_address` field of `MsgCreateValidator` has been deprecated.
   The validator address bytes and delegator address bytes refer to the same account while creating validator (defer only in bech32 notation).

## [v0.46.7](https://github.com/cosmos/cosmos-sdk/releases/tag/v0.46.7) - 2022-12-13

### Features

* (client) [#14051](https://github.com/cosmos/cosmos-sdk/pull/14051) Add `--grpc` client option.

### Improvements

* (deps) Bump Tendermint version to [v0.34.24](https://github.com/tendermint/tendermint/releases/tag/v0.34.24).
* [#13651](https://github.com/cosmos/cosmos-sdk/pull/13651) Update `server/config/config.GetConfig` function.
* [#14175](https://github.com/cosmos/cosmos-sdk/pull/14175) Add `server.DefaultBaseappOptions(appopts)` function to reduce boiler plate in root.go.

### State Machine Breaking

* (x/gov) [#14214](https://github.com/cosmos/cosmos-sdk/pull/14214) Fix gov v0.46 migration to v1 votes.
    * Also provide a helper function `govv046.Migrate_V0466_To_V0467` for migrating a chain already on v0.46 with versions <=v0.46.6 to the latest v0.46.7 correct state.
* (x/group) [#14071](https://github.com/cosmos/cosmos-sdk/pull/14071) Don't re-tally proposal after voting period end if they have been marked as ACCEPTED or REJECTED.

### API Breaking Changes

* (store) [#13516](https://github.com/cosmos/cosmos-sdk/pull/13516) Update State Streaming APIs:
    * Add method `ListenCommit` to `ABCIListener`
    * Move `ListeningEnabled` and  `AddListener` methods to `CommitMultiStore`
    * Remove `CacheWrapWithListeners` from `CacheWrap` and `CacheWrapper` interfaces
    * Remove listening APIs from the caching layer (it should only listen to the `rootmulti.Store`)
    * Add three new options to file streaming service constructor.
    * Modify `ABCIListener` such that any error from any method will always halt the app via `panic`
* (store) [#13529](https://github.com/cosmos/cosmos-sdk/pull/13529) Add method `LatestVersion` to `MultiStore` interface, add method `SetQueryMultiStore` to baesapp to support alternative `MultiStore` implementation for query service.

### Bug Fixes

* (baseapp) [#13983](https://github.com/cosmos/cosmos-sdk/pull/13983) Don't emit duplicate ante-handler events when a post-handler is defined.
* (baseapp) [#14049](https://github.com/cosmos/cosmos-sdk/pull/14049) Fix state sync when interval is zero.
* (store) [#13516](https://github.com/cosmos/cosmos-sdk/pull/13516) Fix state listener that was observing writes at wrong time.

## [v0.46.6](https://github.com/cosmos/cosmos-sdk/releases/tag/v0.46.6) - 2022-11-18

### Improvements

* (config) [#13894](https://github.com/cosmos/cosmos-sdk/pull/13894) Support state streaming configuration in `app.toml` template and default configuration.

### Bug Fixes

* (x/gov) [#13918](https://github.com/cosmos/cosmos-sdk/pull/13918) Fix propagation of message errors when executing a proposal.

## [v0.46.5](https://github.com/cosmos/cosmos-sdk/releases/tag/v0.46.5) - 2022-11-17

### Features

* (x/bank) [#13891](https://github.com/cosmos/cosmos-sdk/pull/13891) Provide a helper function `Migrate_V0464_To_V0465` for migrating a chain **already on v0.46 with versions <=v0.46.4** to the latest v0.46.5 correct state.

### Improvements

* [#13826](https://github.com/cosmos/cosmos-sdk/pull/13826) Support custom `GasConfig` configuration for applications.
* (deps) Bump Tendermint version to [v0.34.23](https://github.com/tendermint/tendermint/releases/tag/v0.34.23).

### State Machine Breaking

* (x/group) [#13876](https://github.com/cosmos/cosmos-sdk/pull/13876) Fix group MinExecutionPeriod that is checked on execution now, instead of voting period end.

### API Breaking Changes

* (x/group) [#13876](https://github.com/cosmos/cosmos-sdk/pull/13876) Add `GetMinExecutionPeriod` method on DecisionPolicy interface.

### Bug Fixes

* (x/group) [#13869](https://github.com/cosmos/cosmos-sdk/pull/13869) Group members weight must be positive and a finite number.
* (x/bank) [#13821](https://github.com/cosmos/cosmos-sdk/pull/13821) Fix bank store migration of coin metadata.
* (x/group) [#13808](https://github.com/cosmos/cosmos-sdk/pull/13808) Fix propagation of message events to the current context in `EndBlocker`.
* (x/gov) [#13728](https://github.com/cosmos/cosmos-sdk/pull/13728) Fix propagation of message events to the current context in `EndBlocker`.
* (store) [#13803](https://github.com/cosmos/cosmos-sdk/pull/13803) Add an error log if IAVL set operation failed.
* [#13861](https://github.com/cosmos/cosmos-sdk/pull/13861) Allow `_` characters in tx event queries, i.e. `GetTxsEvent`.

## [v0.46.4](https://github.com/cosmos/cosmos-sdk/releases/tag/v0.46.4) - 2022-11-01

### Features

* (x/auth) [#13612](https://github.com/cosmos/cosmos-sdk/pull/13612) Add `Query/ModuleAccountByName` endpoint for accessing the module account info by module name.

### Improvements

* (deps) Bump IAVL version to [v0.19.4](https://github.com/cosmos/iavl/releases/tag/v0.19.4).

### Bug Fixes

* (x/auth/tx) [#12474](https://github.com/cosmos/cosmos-sdk/pull/12474) Remove condition in GetTxsEvent that disallowed multiple equal signs, which would break event queries with base64 strings (i.e. query by signature).
* (store) [#13530](https://github.com/cosmos/cosmos-sdk/pull/13530) Fix app-hash mismatch if upgrade migration commit is interrupted.

### CLI Breaking Changes

* [#13656](https://github.com/cosmos/cosmos-sdk/pull/13659) Rename `server.FlagIAVLFastNode` to `server.FlagDisableIAVLFastNode` for clarity.

### API Breaking Changes

* (context) [#13063](https://github.com/cosmos/cosmos-sdk/pull/13063) Update `Context#CacheContext` to automatically emit all events on the parent context's `EventManager`.

## [v0.46.3](https://github.com/cosmos/cosmos-sdk/releases/tag/v0.46.3) - 2022-10-20

ATTENTION:

This is a security release for the [Dragonberry security advisory](https://forum.cosmos.network/t/ibc-security-advisory-dragonberry/7702).

All users should upgrade immediately.

Users *must* add a replace directive in their go.mod for the new `ics23` package in the SDK:

```go
replace github.com/confio/ics23/go => github.com/cosmos/cosmos-sdk/ics23/go v0.8.0
```

### Features

* [#13435](https://github.com/cosmos/cosmos-sdk/pull/13435) Extend error context when a simulation fails.
* (grpc) [#13485](https://github.com/cosmos/cosmos-sdk/pull/13485) Implement a new gRPC query, `/cosmos/base/node/v1beta1/config`, which provides operator configuration.
* (cli) [#13147](https://github.com/cosmos/cosmos-sdk/pull/13147) Add the `--append` flag to the `sign-batch` CLI cmd to combine the messages and sign those txs which are created with `--generate-only`.
* (cli) [#13454](https://github.com/cosmos/cosmos-sdk/pull/13454) `sign-batch` CLI can now read multiple transaction files.

### Improvements

* [#13586](https://github.com/cosmos/cosmos-sdk/pull/13586) Bump Tendermint to `v0.34.22`.
* (auth) [#13460](https://github.com/cosmos/cosmos-sdk/pull/13460) The `q auth address-by-id` CLI command has been renamed to `q auth address-by-acc-num` to be more explicit. However, the old `address-by-id` version is still kept as an alias, for backwards compatibility.
* [#13433](https://github.com/cosmos/cosmos-sdk/pull/13433) Remove dead code in cacheMergeIterator `Domain()`.

### Bug Fixes

* Implement dragonberry security patch.
    * For applying the patch please refer to the [RELEASE NOTES](./RELEASE_NOTES.md)
* (store) [#13459](https://github.com/cosmos/cosmos-sdk/pull/13459) Don't let state listener observe the uncommitted writes.
* [#12548](https://github.com/cosmos/cosmos-sdk/pull/12548) Prevent signing from wrong key while using multisig.

### API Breaking Changes

* (server) [#13485](https://github.com/cosmos/cosmos-sdk/pull/13485) The `Application` service now requires the `RegisterNodeService` method to be implemented.

## [v0.46.2](https://github.com/cosmos/cosmos-sdk/releases/tag/v0.46.2) - 2022-10-03

### API Breaking Changes

* (cli) [#13089](https://github.com/cosmos/cosmos-sdk/pull/13089) Fix rollback command don't actually delete multistore versions, added method `RollbackToVersion` to interface `CommitMultiStore` and added method `CommitMultiStore` to `Application` interface.
* (cli) [#13089](https://github.com/cosmos/cosmos-sdk/pull/13089) `NewRollbackCmd` now takes an `appCreator types.AppCreator`.

### Features

* (cli) [#13207](https://github.com/cosmos/cosmos-sdk/pull/13207) Reduce user's password prompts when calling keyring `List()` function.
* (cli) [#13353](https://github.com/cosmos/cosmos-sdk/pull/13353) Add `tx group draft-proposal` command for generating group proposal JSONs (skeleton).
* (cli) [#13304](https://github.com/cosmos/cosmos-sdk/pull/13304) Add `tx gov draft-proposal` command for generating proposal JSONs (skeleton).
* (x/authz) [#13047](https://github.com/cosmos/cosmos-sdk/pull/13047) Add a GetAuthorization function to the keeper.
* (cli) [#12742](https://github.com/cosmos/cosmos-sdk/pull/12742) Add the `prune` CLI cmd to manually prune app store history versions based on the pruning options.

### Improvements

* [#13323](https://github.com/cosmos/cosmos-sdk/pull/13323) Ensure `withdraw_rewards` rewards are emitted from all actions that result in rewards being withdrawn.
* [#13233](https://github.com/cosmos/cosmos-sdk/pull/13233) Add `--append` to `add-genesis-account` sub-command to append new tokens after an account is already created.
* (x/group) [#13214](https://github.com/cosmos/cosmos-sdk/pull/13214) Add `withdraw-proposal` command to group module's CLI transaction commands.
* (x/auth) [#13048](https://github.com/cosmos/cosmos-sdk/pull/13048) Add handling of AccountNumberStoreKeyPrefix to the simulation decoder.
* (simapp) [#13107](https://github.com/cosmos/cosmos-sdk/pull/13107) Call `SetIAVLCacheSize` with the configured value in simapp.
* [#13301](https://github.com/cosmos/cosmos-sdk/pull/13301) Keep the balance query endpoint compatible with legacy blocks
* [#13321](https://github.com/cosmos/cosmos-sdk/pull/13321) Add flag to disable fast node migration and usage.

### Bug Fixes

* (types) [#13265](https://github.com/cosmos/cosmos-sdk/pull/13265) Correctly coalesce coins even with repeated denominations & simplify logic.
* (x/auth) [#13200](https://github.com/cosmos/cosmos-sdk/pull/13200) Fix wrong sequences in `sign-batch`.
* (export) [#13029](https://github.com/cosmos/cosmos-sdk/pull/13029) Fix exporting the blockParams regression.
* [#13046](https://github.com/cosmos/cosmos-sdk/pull/13046) Fix missing return statement in BaseApp.Query.
* (store) [#13336](https://github.com/cosmos/cosmos-sdk/pull/13334) Call streaming listeners for deliver tx event, it was removed accidentally.
* (grpc) [#13417](https://github.com/cosmos/cosmos-sdk/pull/13417) fix grpc query panic that could crash the node (backport #13352).
* (grpc) [#13418](https://github.com/cosmos/cosmos-sdk/pull/13418) Add close for grpc only mode.

## [v0.46.1](https://github.com/cosmos/cosmos-sdk/releases/tag/v0.46.1) - 2022-08-24

### Improvements

* [#12953](https://github.com/cosmos/cosmos-sdk/pull/12953) Change the default priority mechanism to be based on gas price.
* [#12981](https://github.com/cosmos/cosmos-sdk/pull/12981) Return proper error when parsing telemetry configuration.
* [#12969](https://github.com/cosmos/cosmos-sdk/pull/12969) Bump Tendermint to `v0.34.21` and IAVL to `v0.19.1`.
* [#12885](https://github.com/cosmos/cosmos-sdk/pull/12885) Amortize cost of processing cache KV store.
* (events) [#12850](https://github.com/cosmos/cosmos-sdk/pull/12850) Add a new `fee_payer` attribute to the `tx` event that is emitted from the `DeductFeeDecorator` AnteHandler decorator.
* (x/params) [#12615](https://github.com/cosmos/cosmos-sdk/pull/12615) Add `GetParamSetIfExists` function to params `Subspace` to prevent panics on breaking changes.
* (x/bank) [#12674](https://github.com/cosmos/cosmos-sdk/pull/12674) Add convenience function `CreatePrefixedAccountStoreKey()` to construct key to access account's balance for a given denom.
* [#12877](https://github.com/cosmos/cosmos-sdk/pull/12877) Bumped cosmossdk.io/math to v1.0.0-beta.3
* [#12693](https://github.com/cosmos/cosmos-sdk/pull/12693) Make sure the order of each node is consistent when emitting proto events.

### Bug Fixes

* (x/group) [#12888](https://github.com/cosmos/cosmos-sdk/pull/12888) Fix event propagation to the current context of `x/group` message execution `[]sdk.Result`.
* (x/upgrade) [#12906](https://github.com/cosmos/cosmos-sdk/pull/12906) Fix upgrade failure by moving downgrade verification logic after store migration.

## [v0.46.0](https://github.com/cosmos/cosmos-sdk/releases/tag/v0.46.0) - 2022-07-26

### Features

* (types) [#11985](https://github.com/cosmos/cosmos-sdk/pull/11985) Add a `Priority` field on `sdk.Context`, which represents the CheckTx priority field. It is only used during CheckTx.
* (gRPC) [#11889](https://github.com/cosmos/cosmos-sdk/pull/11889) Support custom read and write gRPC options in `app.toml`. See `max-recv-msg-size` and `max-send-msg-size` respectively.
* (cli) [#11738](https://github.com/cosmos/cosmos-sdk/pull/11738) Add `tx auth multi-sign` as alias of `tx auth multisign` for consistency with `multi-send`.
* (cli) [#11738](https://github.com/cosmos/cosmos-sdk/pull/11738) Add `tx bank multi-send` command for bulk send of coins to multiple accounts.
* (grpc) [#11642](https://github.com/cosmos/cosmos-sdk/pull/11642) Implement `ABCIQuery` in the Tendermint gRPC service, which proxies ABCI `Query` requests directly to the application.
* (x/upgrade) [#11551](https://github.com/cosmos/cosmos-sdk/pull/11551) Update `ScheduleUpgrade` for chains to schedule an automated upgrade on `BeginBlock` without having to go though governance.
* (tx) [#11533](https://github.com/cosmos/cosmos-sdk/pull/11533) Register [`EIP191`](https://eips.ethereum.org/EIPS/eip-191) as an available `SignMode` for chains to use.
* (x/genutil) [#11500](https://github.com/cosmos/cosmos-sdk/pull/11500) Fix GenTx validation and adjust error messages
* [#11430](https://github.com/cosmos/cosmos-sdk/pull/11430) Introduce a new `grpc-only` flag, such that when enabled, will start the node in a query-only mode. Note, gRPC MUST be enabled with this flag.
* (x/bank) [#11417](https://github.com/cosmos/cosmos-sdk/pull/11417) Introduce a new `SpendableBalances` gRPC query that retrieves an account's total (paginated) spendable balances.
* [#11441](https://github.com/cosmos/cosmos-sdk/pull/11441) Added a new method, `IsLTE`, for `types.Coin`. This method is used to check if a `types.Coin` is less than or equal to another `types.Coin`.
* (x/upgrade) [#11116](https://github.com/cosmos/cosmos-sdk/pull/11116) `MsgSoftwareUpgrade` and `MsgCancelUpgrade` have been added to support v1beta2 msgs-based gov proposals.
* [#10977](https://github.com/cosmos/cosmos-sdk/pull/10977) Now every cosmos message protobuf definition must be extended with a `cosmos.msg.v1.signer` option to signal the signer fields in a language agnostic way.
* [#10710](https://github.com/cosmos/cosmos-sdk/pull/10710) Chain-id shouldn't be required for creating a transaction with both --generate-only and --offline flags.
* [#10703](https://github.com/cosmos/cosmos-sdk/pull/10703) Create a new grantee account, if the grantee of an authorization does not exist.
* [#10592](https://github.com/cosmos/cosmos-sdk/pull/10592) Add a `DecApproxEq` function that checks to see if `|d1 - d2| < tol` for some Dec `d1, d2, tol`.
* [#9933](https://github.com/cosmos/cosmos-sdk/pull/9933) Introduces the notion of a Cosmos "Scalar" type, which would just be simple aliases that give human-understandable meaning to the underlying type, both in Go code and in Proto definitions.
* [#9884](https://github.com/cosmos/cosmos-sdk/pull/9884) Provide a new gRPC query handler, `/cosmos/params/v1beta1/subspaces`, that allows the ability to query for all registered subspaces and their respective keys.
* [#9776](https://github.com/cosmos/cosmos-sdk/pull/9776) Add flag `staking-bond-denom` to specify the staking bond denomination value when initializing a new chain.
* [#9533](https://github.com/cosmos/cosmos-sdk/pull/9533) Added a new gRPC method, `DenomOwners`, in `x/bank` to query for all account holders of a specific denomination.
* (bank) [#9618](https://github.com/cosmos/cosmos-sdk/pull/9618) Update bank.Metadata: add URI and URIHash attributes.
* (store) [#8664](https://github.com/cosmos/cosmos-sdk/pull/8664) Implementation of ADR-038 file StreamingService
* [#9837](https://github.com/cosmos/cosmos-sdk/issues/9837) `--generate-only` flag can be used with a keyname from the keyring.
* [#10326](https://github.com/cosmos/cosmos-sdk/pull/10326) `x/authz` add all grants by granter query.
* [#10944](https://github.com/cosmos/cosmos-sdk/pull/10944) `x/authz` add all grants by grantee query
* [#10348](https://github.com/cosmos/cosmos-sdk/pull/10348) Add `fee.{payer,granter}` and `tip` fields to StdSignDoc for signing tipped transactions.
* [#10208](https://github.com/cosmos/cosmos-sdk/pull/10208) Add `TipsTxMiddleware` for transferring tips.
* [#10379](https://github.com/cosmos/cosmos-sdk/pull/10379) Add validation to `x/upgrade` CLI `software-upgrade` command `--plan-info` value.
* [#10507](https://github.com/cosmos/cosmos-sdk/pull/10507) Add antehandler for tx priority.
* [#10311](https://github.com/cosmos/cosmos-sdk/pull/10311) Adds cli to use tips transactions. It adds an `--aux` flag to all CLI tx commands to generate the aux signer data (with optional tip), and a new `tx aux-to-fee` subcommand to let the fee payer gather aux signer data and broadcast the tx
* [#11019](https://github.com/cosmos/cosmos-sdk/pull/11019) Add `MsgCreatePermanentLockedAccount` and CLI method for creating permanent locked account
* [#10947](https://github.com/cosmos/cosmos-sdk/pull/10947) Add `AllowancesByGranter` query to the feegrant module
* [#10407](https://github.com/cosmos/cosmos-sdk/pull/10407) Add validation to `x/upgrade` module's `BeginBlock` to check accidental binary downgrades
* (gov) [#11036](https://github.com/cosmos/cosmos-sdk/pull/11036) Add in-place migrations for 0.43->0.46. Add a `migrate v0.46` CLI command for v0.43->0.46 JSON genesis migration.
* [#11006](https://github.com/cosmos/cosmos-sdk/pull/11006) Add `debug pubkey-raw` command to allow inspecting of pubkeys in legacy bech32 format
* (x/authz) [#10714](https://github.com/cosmos/cosmos-sdk/pull/10714) Add support for pruning expired authorizations
* [#11179](https://github.com/cosmos/cosmos-sdk/pull/11179) Add state rollback command.
* [#11234](https://github.com/cosmos/cosmos-sdk/pull/11234) Add `GRPCClient` field to Client Context. If `GRPCClient` field is set to nil, the `Invoke` method would use ABCI query, otherwise use gprc.
* (authz)[#11060](https://github.com/cosmos/cosmos-sdk/pull/11060) Support grant with no expire time.
* (rosetta) [#11590](https://github.com/cosmos/cosmos-sdk/pull/11590) Add fee suggestion for rosetta and enable offline mode. Also force set events about Fees to Success to pass reconciliation test.
* (types) [#11959](https://github.com/cosmos/cosmos-sdk/pull/11959) Added `sdk.Coins.Find` helper method to find a coin by denom.
* (upgrade) [#12603](https://github.com/cosmos/cosmos-sdk/pull/12603) feat: Move AppModule.BeginBlock and AppModule.EndBlock to extension interfaces
* (telemetry) [#12405](https://github.com/cosmos/cosmos-sdk/pull/12405) Add *query* calls metric to telemetry.
* (query) [#12253](https://github.com/cosmos/cosmos-sdk/pull/12253) Add `GenericFilteredPaginate` to the `query` package to improve UX.

### API Breaking Changes

* (x/auth/ante) [#11985](https://github.com/cosmos/cosmos-sdk/pull/11985) The `MempoolFeeDecorator` has been removed. Instead, the `DeductFeeDecorator` takes a new argument of type `TxFeeChecker`, to define custom fee models. If `nil` is passed to this `TxFeeChecker` argument, then it will default to `checkTxFeeWithValidatorMinGasPrices`, which is the exact same behavior as the old `MempoolFeeDecorator` (i.e. checking fees against validator's own min gas price).
* (x/auth/ante) [#11985](https://github.com/cosmos/cosmos-sdk/pull/11985) The `ExtensionOptionsDecorator` takes an argument of type `ExtensionOptionChecker`. For backwards-compatibility, you can pass `nil`, which defaults to the old behavior of rejecting all tx extensions.
* (crypto/keyring) [#11932](https://github.com/cosmos/cosmos-sdk/pull/11932) Remove `Unsafe*` interfaces from keyring package. Please use interface casting if you wish to access those unsafe functions.
* (types) [#11881](https://github.com/cosmos/cosmos-sdk/issues/11881) Rename `AccAddressFromHex` to `AccAddressFromHexUnsafe`.
* (types) [#11788](https://github.com/cosmos/cosmos-sdk/pull/11788) The `Int` and `Uint` types have been moved to their own dedicated module, `math`. Aliases are kept in the SDK's root `types` package, however, it is encouraged to utilize the new `math` module. As a result, the `Int#ToDec` API has been removed.
* (grpc) [#11642](https://github.com/cosmos/cosmos-sdk/pull/11642) The `RegisterTendermintService` method in the `tmservice` package now requires a `abciQueryFn` query function parameter.
* [#11496](https://github.com/cosmos/cosmos-sdk/pull/11496) Refactor abstractions for snapshot and pruning; snapshot intervals eventually pruned; unit tests.
* (types) [#11689](https://github.com/cosmos/cosmos-sdk/pull/11689) Make `Coins#Sub` and `Coins#SafeSub` consistent with `Coins#Add`.
* (store)[#11152](https://github.com/cosmos/cosmos-sdk/pull/11152) Remove `keep-every` from pruning options.
* [#10950](https://github.com/cosmos/cosmos-sdk/pull/10950) Add `envPrefix` parameter to `cmd.Execute`.
* (x/mint) [#10441](https://github.com/cosmos/cosmos-sdk/pull/10441) The `NewAppModule` function now accepts an inflation calculation function as an argument.
* [#9695](https://github.com/cosmos/cosmos-sdk/pull/9695) Migrate keys from `Info` (serialized as amino) -> `Record` (serialized as proto)
    * Add new `codec.Codec` argument in:
        * `keyring.NewInMemory`
        * `keyring.New`
    * Rename:
        * `SavePubKey` to `SaveOfflineKey`.
        * `NewMultiInfo`, `NewLedgerInfo` to `NewLegacyMultiInfo`, `newLegacyLedgerInfo` respectively. Move them into `legacy_info.go`.
        * `NewOfflineInfo` to `newLegacyOfflineInfo` and move it to `migration_test.go`.
    * Return:
    _`keyring.Record, error` in `SaveOfflineKey`, `SaveLedgerKey`, `SaveMultiSig`, `Key` and `KeyByAddress`.
    _`keyring.Record` instead of `Info` in `NewMnemonic` and `List`.
    * Remove `algo` argument from :
        * `SaveOfflineKey`
    * Take `keyring.Record` instead of `Info` as first argument in:
        * `MkConsKeyOutput`
        * `MkValKeyOutput`
        * `MkAccKeyOutput`
* [#10022](https://github.com/cosmos/cosmos-sdk/pull/10022) `AuthKeeper` interface in `x/auth` now includes a function `HasAccount`.
* [#9759](https://github.com/cosmos/cosmos-sdk/pull/9759) `NewAccountKeeeper` in `x/auth` now takes an additional `bech32Prefix` argument that represents `sdk.Bech32MainPrefix`.
* [#9628](https://github.com/cosmos/cosmos-sdk/pull/9628) Rename `x/{mod}/legacy` to `x/{mod}/migrations`.
* [#9571](https://github.com/cosmos/cosmos-sdk/pull/9571) Implemented error handling for staking hooks, which now return an error on failure.
* [#9427](https://github.com/cosmos/cosmos-sdk/pull/9427) Move simapp `FundAccount` and `FundModuleAccount` to `x/bank/testutil`
* (client/tx) [#9421](https://github.com/cosmos/cosmos-sdk/pull/9421/) `BuildUnsignedTx`, `BuildSimTx`, `PrintUnsignedStdTx` functions are moved to
  the Tx Factory as methods.
* (client/keys) [#9601](https://github.com/cosmos/cosmos-sdk/pull/9601) Added `keys rename` CLI command and `Keyring.Rename` interface method to rename a key in the keyring.
* (x/slashing) [#9458](https://github.com/cosmos/cosmos-sdk/pull/9458) Coins burned from slashing is now returned from Slash function and included in Slash event.
* [#9246](https://github.com/cosmos/cosmos-sdk/pull/9246) The `New` method for the network package now returns an error.
* [#9519](https://github.com/cosmos/cosmos-sdk/pull/9519) `DeleteDeposits` renamed to `DeleteAndBurnDeposits`, `RefundDeposits` renamed to `RefundAndDeleteDeposits`
* (codec) [#9521](https://github.com/cosmos/cosmos-sdk/pull/9521) Removed deprecated `clientCtx.JSONCodec` from `client.Context`.
* (codec) [#9521](https://github.com/cosmos/cosmos-sdk/pull/9521) Rename `EncodingConfig.Marshaler` to `Codec`.
* [#9594](https://github.com/cosmos/cosmos-sdk/pull/9594) `RESTHandlerFn` argument is removed from the `gov/NewProposalHandler`.
* [#9594](https://github.com/cosmos/cosmos-sdk/pull/9594) `types/rest` package moved to `testutil/rest`.
* [#9432](https://github.com/cosmos/cosmos-sdk/pull/9432) `ConsensusParamsKeyTable` moved from `params/keeper` to `params/types`
* [#9576](https://github.com/cosmos/cosmos-sdk/pull/9576) Add debug error message to `sdkerrors.QueryResult` when enabled
* [#9650](https://github.com/cosmos/cosmos-sdk/pull/9650) Removed deprecated message handler implementation from the SDK modules.
* [#10248](https://github.com/cosmos/cosmos-sdk/pull/10248) Remove unused `KeyPowerReduction` variable from x/staking types.
* (x/bank) [#9832](https://github.com/cosmos/cosmos-sdk/pull/9832) `AddressFromBalancesStore` renamed to `AddressAndDenomFromBalancesStore`.
* (tests) [#9938](https://github.com/cosmos/cosmos-sdk/pull/9938) `simapp.Setup` accepts additional `testing.T` argument.
* (baseapp) [#11979](https://github.com/cosmos/cosmos-sdk/pull/11979) Rename baseapp simulation helper methods `baseapp.{Check,Deliver}` to `baseapp.Sim{Check,Deliver}`.
* (x/gov) [#10373](https://github.com/cosmos/cosmos-sdk/pull/10373) Removed gov `keeper.{MustMarshal, MustUnmarshal}`.
* [#10348](https://github.com/cosmos/cosmos-sdk/pull/10348) StdSignBytes takes a new argument of type `*tx.Tip` for signing over tips using LEGACY_AMINO_JSON.
* [#10208](https://github.com/cosmos/cosmos-sdk/pull/10208) The `x/auth/signing.Tx` interface now also includes a new `GetTip() *tx.Tip` method for verifying tipped transactions. The `x/auth/types` expected BankKeeper interface now expects the `SendCoins` method too.
* [#10612](https://github.com/cosmos/cosmos-sdk/pull/10612) `baseapp.NewBaseApp` constructor function doesn't take the `sdk.TxDecoder` anymore. This logic has been moved into the TxDecoderMiddleware.
* [#10692](https://github.com/cosmos/cosmos-sdk/pull/10612) `SignerData` takes 2 new fields, `Address` and `PubKey`, which need to get populated when using SIGN_MODE_DIRECT_AUX.
* [#10748](https://github.com/cosmos/cosmos-sdk/pull/10748) Move legacy `x/gov` api to `v1beta1` directory.
* [#10816](https://github.com/cosmos/cosmos-sdk/pull/10816) Reuse blocked addresses from the bank module. No need to pass them to distribution.
* [#10852](https://github.com/cosmos/cosmos-sdk/pull/10852) Move `x/gov/types` to `x/gov/types/v1beta2`.
* [#10922](https://github.com/cosmos/cosmos-sdk/pull/10922), [/#10957](https://github.com/cosmos/cosmos-sdk/pull/10957) Move key `server.Generate*` functions to testutil and support custom mnemonics in in-process testing network. Moved `TestMnemonic` from `testutil` package to `testdata`.
* (x/bank) [#10771](https://github.com/cosmos/cosmos-sdk/pull/10771) Add safety check on bank module perms to allow module-specific mint restrictions (e.g. only minting a certain denom).
* (x/bank) [#10771](https://github.com/cosmos/cosmos-sdk/pull/10771) Add `bank.BaseKeeper.WithMintCoinsRestriction` function to restrict use of bank `MintCoins` usage.
* [#10868](https://github.com/cosmos/cosmos-sdk/pull/10868), [#10989](https://github.com/cosmos/cosmos-sdk/pull/10989) The Gov keeper accepts now 2 more mandatory arguments, the ServiceMsgRouter and a maximum proposal metadata length.
* [#10868](https://github.com/cosmos/cosmos-sdk/pull/10868), [#10989](https://github.com/cosmos/cosmos-sdk/pull/10989), [#11093](https://github.com/cosmos/cosmos-sdk/pull/11093) The Gov keeper accepts now 2 more mandatory arguments, the ServiceMsgRouter and a gov Config including the max metadata length.
* [#11124](https://github.com/cosmos/cosmos-sdk/pull/11124) Add `GetAllVersions` to application store
* (x/authz) [#10447](https://github.com/cosmos/cosmos-sdk/pull/10447) authz `NewGrant` takes a new argument: block time, to correctly validate expire time.
* [#10961](https://github.com/cosmos/cosmos-sdk/pull/10961) Support third-party modules to add extension snapshots to state-sync.
* [#11274](https://github.com/cosmos/cosmos-sdk/pull/11274) `types/errors.New` now is an alias for `types/errors.Register` and should only be used in initialization code.
* (authz)[#11060](https://github.com/cosmos/cosmos-sdk/pull/11060) `authz.NewMsgGrant` `expiration` is now a pointer. When `nil` is used then no expiration will be set (grant won't expire).
* (x/distribution)[#11457](https://github.com/cosmos/cosmos-sdk/pull/11457) Add amount field to `distr.MsgWithdrawDelegatorRewardResponse` and `distr.MsgWithdrawValidatorCommissionResponse`.
* [#11334](https://github.com/cosmos/cosmos-sdk/pull/11334) Move `x/gov/types/v1beta2` to `x/gov/types/v1`.
* (x/auth/middleware) [#11413](https://github.com/cosmos/cosmos-sdk/pull/11413) Refactor tx middleware to be extensible on tx fee logic. Merged `MempoolFeeMiddleware` and `TxPriorityMiddleware` functionalities into `DeductFeeMiddleware`, make the logic extensible using the `TxFeeChecker` option, the current fee logic is preserved by the default `checkTxFeeWithValidatorMinGasPrices` implementation. Change `RejectExtensionOptionsMiddleware` to `NewExtensionOptionsMiddleware` which is extensible with the `ExtensionOptionChecker` option. Unpack the tx extension options `Any`s to interface `TxExtensionOptionI`.
* (migrations) [#11556](https://github.com/cosmos/cosmos-sdk/pull/11556#issuecomment-1091385011) Remove migration code from 0.42 and below. To use previous migrations, checkout previous versions of the cosmos-sdk.

### Client Breaking Changes

* [#11797](https://github.com/cosmos/cosmos-sdk/pull/11797) Remove all RegisterRESTRoutes (previously deprecated)
* [#11089](https://github.com/cosmos/cosmos-sdk/pull/11089]) interacting with the node through `grpc.Dial` requires clients to pass a codec refer to [doc](docs/docs/run-node/02-interact-node.md).
* [#9594](https://github.com/cosmos/cosmos-sdk/pull/9594) Remove legacy REST API. Please see the [REST Endpoints Migration guide](https://docs.cosmos.network/v0.45/migrations/rest.html) to migrate to the new REST endpoints.
* [#9995](https://github.com/cosmos/cosmos-sdk/pull/9995) Increased gas cost for creating proposals.
* [#11029](https://github.com/cosmos/cosmos-sdk/pull/11029) The deprecated Vote Option field is removed in gov v1beta2 and nil in v1beta1. Use Options instead.
* [#11013](https://github.com/cosmos/cosmos-sdk/pull/11013) The `tx gov submit-proposal` command has changed syntax to support the new Msg-based gov proposals. To access the old CLI command, please use `tx gov submit-legacy-proposal`.
* [#11170](https://github.com/cosmos/cosmos-sdk/issues/11170) Fixes issue related to grpc-gateway of supply by ibc-denom.

### CLI Breaking Changes

* (cli) [#11818](https://github.com/cosmos/cosmos-sdk/pull/11818) CLI transactions preview now respect the chosen `--output` flag format (json or text).
* [#9695](https://github.com/cosmos/cosmos-sdk/pull/9695) `<app> keys migrate` CLI command now takes no arguments.
* [#9246](https://github.com/cosmos/cosmos-sdk/pull/9246) Removed the CLI flag `--setup-config-only` from the `testnet` command and added the subcommand `init-files`.
* [#9780](https://github.com/cosmos/cosmos-sdk/pull/9780) Use sigs.k8s.io for yaml, which might lead to minor YAML output changes
* [#10625](https://github.com/cosmos/cosmos-sdk/pull/10625) Rename `--fee-account` CLI flag to `--fee-granter`
* [#10684](https://github.com/cosmos/cosmos-sdk/pull/10684) Rename `edit-validator` command's `--moniker` flag to `--new-moniker`
* (authz)[#11060](https://github.com/cosmos/cosmos-sdk/pull/11060) Changed the default value of the `--expiration` `tx grant` CLI Flag: was now + 1year, update: null (no expire date).

### Improvements

* (types) [#12201](https://github.com/cosmos/cosmos-sdk/pull/12201) Add `MustAccAddressFromBech32` util function
* [#11696](https://github.com/cosmos/cosmos-sdk/pull/11696) Rename `helpers.GenTx` to `GenSignedMockTx` to avoid confusion with genutil's `GenTxCmd`.
* (x/auth/vesting) [#11652](https://github.com/cosmos/cosmos-sdk/pull/11652) Add util functions for `Period(s)`
* [#11630](https://github.com/cosmos/cosmos-sdk/pull/11630) Add SafeSub method to sdk.Coin.
* [#11511](https://github.com/cosmos/cosmos-sdk/pull/11511) Add api server flags to start command.
* [#11484](https://github.com/cosmos/cosmos-sdk/pull/11484) Implement getter for keyring backend option.
* [#11449](https://github.com/cosmos/cosmos-sdk/pull/11449) Improved error messages when node isn't synced.
* [#11349](https://github.com/cosmos/cosmos-sdk/pull/11349) Add `RegisterAminoMsg` function that checks that a msg name is <40 chars (else this would break ledger nano signing) then registers the concrete msg type with amino, it should be used for registering `sdk.Msg`s with amino instead of `cdc.RegisterConcrete`.
* [#11089](https://github.com/cosmos/cosmos-sdk/pull/11089]) Now cosmos-sdk consumers can upgrade gRPC to its newest versions.
* [#10439](https://github.com/cosmos/cosmos-sdk/pull/10439) Check error for `RegisterQueryHandlerClient` in all modules `RegisterGRPCGatewayRoutes`.
* [#9780](https://github.com/cosmos/cosmos-sdk/pull/9780) Remove gogoproto `moretags` YAML annotations and add `sigs.k8s.io/yaml` for YAML marshalling.
* (x/bank) [#10134](https://github.com/cosmos/cosmos-sdk/pull/10134) Add `HasDenomMetadata` function to bank `Keeper` to check if a client coin denom metadata exists in state.
* (x/bank) [#10022](https://github.com/cosmos/cosmos-sdk/pull/10022) `BankKeeper.SendCoins` now takes less execution time.
* (deps) [#9987](https://github.com/cosmos/cosmos-sdk/pull/9987) Bump Go version minimum requirement to `1.17`
* (cli) [#9856](https://github.com/cosmos/cosmos-sdk/pull/9856) Overwrite `--sequence` and `--account-number` flags with default flag values when used with `offline=false` in `sign-batch` command.
* (rosetta) [#10001](https://github.com/cosmos/cosmos-sdk/issues/10001) Add documentation for rosetta-cli dockerfile and rename folder for the rosetta-ci dockerfile
* [#9699](https://github.com/cosmos/cosmos-sdk/pull/9699) Add `:`, `.`, `-`, and `_` as allowed characters in the default denom regular expression.
* (genesis) [#9697](https://github.com/cosmos/cosmos-sdk/pull/9697) Ensure `InitGenesis` returns with non-empty validator set.
* [#10468](https://github.com/cosmos/cosmos-sdk/pull/10468) Allow futureOps to queue additional operations in simulations
* [#10625](https://github.com/cosmos/cosmos-sdk/pull/10625) Add `--fee-payer` CLI flag
* (cli) [#10683](https://github.com/cosmos/cosmos-sdk/pull/10683) In CLI, allow 1 SIGN_MODE_DIRECT signer in transactions with multiple signers.
* (deps) [#10706](https://github.com/cosmos/cosmos-sdk/issues/10706) Bump rosetta-sdk-go to v0.7.2 and rosetta-cli to v0.7.3
* (types/errors) [#10779](https://github.com/cosmos/cosmos-sdk/pull/10779) Move most functionality in `types/errors` to a standalone `errors` go module, except the `RootCodespace` errors and ABCI response helpers. All functions and types that used to live in `types/errors` are now aliased so this is not a breaking change.
* (gov) [#10854](https://github.com/cosmos/cosmos-sdk/pull/10854) v1beta2's vote doesn't include the deprecate `option VoteOption` anymore. Instead, it only uses `WeightedVoteOption`.
* (types) [#11004](https://github.com/cosmos/cosmos-sdk/pull/11004) Added mutable versions of many of the sdk.Dec types operations. This improves performance when used by avoiding reallocating a new bigint for each operation.
* (x/auth) [#10880](https://github.com/cosmos/cosmos-sdk/pull/10880) Added a new query to the tx query service that returns a block with transactions fully decoded.
* (types) [#11200](https://github.com/cosmos/cosmos-sdk/pull/11200) Added `Min()` and `Max()` operations on sdk.Coins.
* (gov) [#11287](https://github.com/cosmos/cosmos-sdk/pull/11287) Fix error message when no flags are provided while executing `submit-legacy-proposal` transaction.
* (x/auth) [#11482](https://github.com/cosmos/cosmos-sdk/pull/11482) Improve panic message when attempting to register a method handler for a message that does not implement sdk.Msg
* (x/staking) [#11596](https://github.com/cosmos/cosmos-sdk/pull/11596) Add (re)delegation getters
* (errors) [#11960](https://github.com/cosmos/cosmos-sdk/pull/11960) Removed 'redacted' error message from defaultErrEncoder
* (ante) [#12013](https://github.com/cosmos/cosmos-sdk/pull/12013) Index ante events for failed tx.
* [#12668](https://github.com/cosmos/cosmos-sdk/pull/12668) Add `authz_msg_index` event attribute to message events emitted when executing via `MsgExec` through `x/authz`.
* [#12626](https://github.com/cosmos/cosmos-sdk/pull/12626) Upgrade IAVL to v0.19.0 with fast index and error propagation. NOTE: first start will take a while to propagate into new model.
* [#12576](https://github.com/cosmos/cosmos-sdk/pull/12576) Remove dependency on cosmos/keyring and upgrade to 99designs/keyring v1.2.1
* [#12590](https://github.com/cosmos/cosmos-sdk/pull/12590) Allow zero gas in simulation mode.
* [#12453](https://github.com/cosmos/cosmos-sdk/pull/12453) Add `NewInMemoryWithKeyring` function which allows the creation of in memory `keystore` instances with a specified set of existing items.
* [#11390](https://github.com/cosmos/cosmos-sdk/pull/11390) `LatestBlockResponse` & `BlockByHeightResponse` types' `Block` filed has been deprecated and they now contains new field `sdk_block` with `proposer_address` as `string`
* [#12089](https://github.com/cosmos/cosmos-sdk/pull/12089) Mark the `TipDecorator` as beta, don't include it in simapp by default.
* [#12153](https://github.com/cosmos/cosmos-sdk/pull/12153) Add a new `NewSimulationManagerFromAppModules` constructor, to simplify simulation wiring.

### Bug Fixes

* [#11969](https://github.com/cosmos/cosmos-sdk/pull/11969) Fix the panic error in `x/upgrade` when `AppVersion` is not set.
* (tests) [#11940](https://github.com/cosmos/cosmos-sdk/pull/11940) Fix some client tests in the `x/gov` module
* [#11772](https://github.com/cosmos/cosmos-sdk/pull/11772) Limit types.Dec length to avoid overflow.
* [#11724](https://github.com/cosmos/cosmos-sdk/pull/11724) Fix data race issues with api.Server
* [#11693](https://github.com/cosmos/cosmos-sdk/pull/11693) Add validation for gentx cmd.
* [#11645](https://github.com/cosmos/cosmos-sdk/pull/11645) Fix `--home` flag ignored when running help.
* [#11558](https://github.com/cosmos/cosmos-sdk/pull/11558) Fix `--dry-run` not working when using tx command.
* [#11354](https://github.com/cosmos/cosmos-sdk/pull/11355) Added missing pagination flag for `bank q total` query.
* [#11197](https://github.com/cosmos/cosmos-sdk/pull/11197) Signing with multisig now works with multisig address which is not in the keyring.
* (makefile) [#11285](https://github.com/cosmos/cosmos-sdk/pull/11285) Fix lint-fix make target.
* (client) [#11283](https://github.com/cosmos/cosmos-sdk/issues/11283) Support multiple keys for tx simulation and setting automatic gas for txs.
* (store) [#11177](https://github.com/cosmos/cosmos-sdk/pull/11177) Update the prune `everything` strategy to store the last two heights.
* [#10844](https://github.com/cosmos/cosmos-sdk/pull/10844) Automatic recovering non-consistent keyring storage during public key import.
* (store) [#11117](https://github.com/cosmos/cosmos-sdk/pull/11117) Fix data race in store trace component
* (cli) [#11065](https://github.com/cosmos/cosmos-sdk/pull/11065) Ensure the `tendermint-validator-set` query command respects the `-o` output flag.
* (grpc) [#10985](https://github.com/cosmos/cosmos-sdk/pull/10992) The `/cosmos/tx/v1beta1/txs/{hash}` endpoint returns a 404 when a tx does not exist.
* (rosetta) [#10340](https://github.com/cosmos/cosmos-sdk/pull/10340) Use `GenesisChunked(ctx)` instead `Genesis(ctx)` to get genesis block height
* [#9651](https://github.com/cosmos/cosmos-sdk/pull/9651) Change inconsistent limit of `0` to `MaxUint64` on InfiniteGasMeter and add GasRemaining func to GasMeter.
* [#9639](https://github.com/cosmos/cosmos-sdk/pull/9639) Check store keys length before accessing them by making sure that `key` is of length `m+1` (for `key[n:m]`)
* (types) [#9627](https://github.com/cosmos/cosmos-sdk/pull/9627) Fix nil pointer panic on `NewBigIntFromInt`
* (x/genutil) [#9574](https://github.com/cosmos/cosmos-sdk/pull/9575) Actually use the `gentx` client tx flags (like `--keyring-dir`)
* (x/distribution) [#9599](https://github.com/cosmos/cosmos-sdk/pull/9599) Withdraw rewards event now includes a value attribute even if there are 0 rewards (due to situations like 100% commission).
* (x/genutil) [#9638](https://github.com/cosmos/cosmos-sdk/pull/9638) Added missing validator key save when recovering from mnemonic
* [#9762](https://github.com/cosmos/cosmos-sdk/pull/9762) The init command uses the chain-id from the client config if --chain-id is not provided
* [#9980](https://github.com/cosmos/cosmos-sdk/pull/9980) Returning the error when the invalid argument is passed to bank query total supply cli.
* (server) [#10016](https://github.com/cosmos/cosmos-sdk/issues/10016) Fix marshaling of index-events into server config file.
* [#10184](https://github.com/cosmos/cosmos-sdk/pull/10184) Fixed CLI tx commands to no longer explicitly require the chain-id flag as this value can come from a user config.
* (x/upgrade) [#10189](https://github.com/cosmos/cosmos-sdk/issues/10189) Removed potential sources of non-determinism in upgrades
* [#10258](https://github.com/cosmos/cosmos-sdk/issues/10258) Fixes issue related to segmentation fault on mac m1 arm64
* [#10466](https://github.com/cosmos/cosmos-sdk/issues/10466) Fixes error with simulation tests when genesis start time is randomly created after the year 2262
* [#10394](https://github.com/cosmos/cosmos-sdk/issues/10394) Fixes issue related to grpc-gateway of account balance by
  ibc-denom.
* [#10842](https://github.com/cosmos/cosmos-sdk/pull/10842) Fix error when `--generate-only`, `--max-msgs` fags set while executing `WithdrawAllRewards` command.
* [#10897](https://github.com/cosmos/cosmos-sdk/pull/10897) Fix: set a non-zero value on gas overflow.
* [#9790](https://github.com/cosmos/cosmos-sdk/pull/10687) Fix behavior of `DecCoins.MulDecTruncate`.
* [#10990](https://github.com/cosmos/cosmos-sdk/pull/10990) Fixes missing `iavl-cache-size` config parsing in `GetConfig` method.
* (x/authz) [#10447](https://github.com/cosmos/cosmos-sdk/pull/10447) Fix authz `NewGrant` expiration check.
* (x/authz) [#10633](https://github.com/cosmos/cosmos-sdk/pull/10633) Fixed authorization not found error when executing message.
* [#11222](https://github.com/cosmos/cosmos-sdk/pull/11222) reject query with block height in the future
* [#11229](https://github.com/cosmos/cosmos-sdk/pull/11229) Handled the error message of `transaction encountered error` from tendermint.
* (x/authz) [#11252](https://github.com/cosmos/cosmos-sdk/pull/11252) Allow insufficient funds error for authz simulation
* (cli) [#11313](https://github.com/cosmos/cosmos-sdk/pull/11313) Fixes `--gas auto` when executing CLI transactions in `--generate-only` mode
* (cli) [#11337](https://github.com/cosmos/cosmos-sdk/pull/11337) Fixes `show-adress` cli cmd
* (crypto) [#11298](https://github.com/cosmos/cosmos-sdk/pull/11298) Fix cgo secp signature verification and update libscep256k1 library.
* (x/authz) [#11512](https://github.com/cosmos/cosmos-sdk/pull/11512) Fix response of a panic to error, when subtracting balances.
* (rosetta) [#11590](https://github.com/cosmos/cosmos-sdk/pull/11590) `/block` returns an error with nil pointer when a request has both of index and hash and increase timeout for huge genesis.
* (x/feegrant) [#11813](https://github.com/cosmos/cosmos-sdk/pull/11813) Fix pagination total count in `AllowancesByGranter` query.
* (simapp) [#11855](https://github.com/cosmos/cosmos-sdk/pull/11855) Use `sdkmath.Int` instead of `int64` for `SimulationState.InitialStake`.
* (x/capability) [#11737](https://github.com/cosmos/cosmos-sdk/pull/11737) Use a fixed length encoding of `Capability` pointer for `FwdCapabilityKey`
* [#11983](https://github.com/cosmos/cosmos-sdk/pull/11983) (x/feegrant, x/authz) rename grants query commands to `grants-by-grantee`, `grants-by-granter` cmds.
* (testutil/sims) [#12374](https://github.com/cosmos/cosmos-sdk/pull/12374) fix the non-determinstic behavior in simulations caused by `GenSignedMockTx` and check empty coins slice before it is used to create `banktype.MsgSend`.
* [#12448](https://github.com/cosmos/cosmos-sdk/pull/12448) Start telemetry independently from the API server.
* [#12509](https://github.com/cosmos/cosmos-sdk/pull/12509) Fix `Register{Tx,Tendermint}Service` not being called, resulting in some endpoints like the Simulate endpoint not working.
* [#12416](https://github.com/cosmos/cosmos-sdk/pull/12416) Prevent zero gas transactions in the `DeductFeeDecorator` AnteHandler decorator.
* (x/mint) [#12384](https://github.com/cosmos/cosmos-sdk/pull/12384) Ensure `GoalBonded` must be positive when performing `x/mint` parameter validation.
* (x/auth) [#12261](https://github.com/cosmos/cosmos-sdk/pull/12261) Deprecate pagination in GetTxsEventRequest/Response in favor of page and limit to align with tendermint `SignClient.TxSearch`
* (vesting) [#12190](https://github.com/cosmos/cosmos-sdk/pull/12190) Replace https://github.com/cosmos/cosmos-sdk/pull/12190 to use `NewBaseAccountWithAddress` in all vesting account message handlers.
* (linting) [#12132](https://github.com/cosmos/cosmos-sdk/pull/12132) Change sdk.Int to math.Int
* (cli) [#12127](https://github.com/cosmos/cosmos-sdk/pull/12127) Fix the CLI not always taking into account `--fee-payer` and `--fee-granter` flags.
* (migrations) [#12028](https://github.com/cosmos/cosmos-sdk/pull/12028) Fix v0.45->v0.46 in-place store migrations.
* (baseapp) [#12089](https://github.com/cosmos/cosmos-sdk/pull/12089) Include antehandler and runMsgs events in SimulateTx.
* (cli) [#12095](https://github.com/cosmos/cosmos-sdk/pull/12095) Fix running a tx with --dry-run returns an error
* (x/auth) [#12108](https://github.com/cosmos/cosmos-sdk/pull/12108) Fix GetBlockWithTxs error when querying block with 0 tx
* (genutil) [#12140](https://github.com/cosmos/cosmos-sdk/pull/12140) Fix staking's genesis JSON migrate in the `simd migrate v0.46` CLI command.
* (types) [#12154](https://github.com/cosmos/cosmos-sdk/pull/12154) Add `baseAccountGetter` to avoid invalid account error when create vesting account.
* (x/crisis) [#12208](https://github.com/cosmos/cosmos-sdk/pull/12208) Fix progress index of crisis invariant assertion logs.
* (types) [#12229](https://github.com/cosmos/cosmos-sdk/pull/12229) Increase sdk.Dec maxApproxRootIterations to 300

### State Machine Breaking

* (x/gov) [#13576](https://github.com/cosmos/cosmos-sdk/pull/13576) Proposals in voting period are tracked in a separate store.
* (baseapp) [#11985](https://github.com/cosmos/cosmos-sdk/pull/11985) Add a `postHandler` to baseapp. This `postHandler` is like antehandler, but is run *after* the `runMsgs` execution. It is in the same store branch that `runMsgs`, meaning that both `runMsgs` and `postHandler`
* (x/gov) [#11998](https://github.com/cosmos/cosmos-sdk/pull/11998) Tweak the `x/gov` `ModuleAccountInvariant` invariant to ensure deposits are `<=` total module account balance instead of strictly equal.
* (x/upgrade) [#11800](https://github.com/cosmos/cosmos-sdk/pull/11800) Fix `GetLastCompleteUpgrade` to properly return the latest upgrade.
* [#10564](https://github.com/cosmos/cosmos-sdk/pull/10564) Fix bug when updating allowance inside AllowedMsgAllowance
* (x/auth)[#9596](https://github.com/cosmos/cosmos-sdk/pull/9596) Enable creating periodic vesting accounts with a transactions instead of requiring them to be created in genesis.
* (x/bank) [#9611](https://github.com/cosmos/cosmos-sdk/pull/9611) Introduce a new index to act as a reverse index between a denomination and address allowing to query for token holders of a specific denomination. `DenomOwners` is updated to use the new reverse index.
* (x/bank) [#9832](https://github.com/cosmos/cosmos-sdk/pull/9832) Account balance is stored as `sdk.Int` rather than `sdk.Coin`.
* (x/bank) [#9890](https://github.com/cosmos/cosmos-sdk/pull/9890) Remove duplicate denom from denom metadata key.
* (x/upgrade) [#10189](https://github.com/cosmos/cosmos-sdk/issues/10189) Removed potential sources of non-determinism in upgrades
* [#10422](https://github.com/cosmos/cosmos-sdk/pull/10422) and [#10529](https://github.com/cosmos/cosmos-sdk/pull/10529) Add `MinCommissionRate` param to `x/staking` module.
* (x/gov) [#10763](https://github.com/cosmos/cosmos-sdk/pull/10763) modify the fields in `TallyParams` to use `string` instead of `bytes`
* [#10770](https://github.com/cosmos/cosmos-sdk/pull/10770) revert tx when block gas limit exceeded
* (x/gov) [#10868](https://github.com/cosmos/cosmos-sdk/pull/10868) Bump gov to v1. Both v1beta1 and v1beta2 queries and Msgs are accepted.
* [#11011](https://github.com/cosmos/cosmos-sdk/pull/11011) Remove burning of deposits when qourum is not reached on a governance proposal and when the deposit is not fully met.
* [#11019](https://github.com/cosmos/cosmos-sdk/pull/11019) Add `MsgCreatePermanentLockedAccount` and CLI method for creating permanent locked account
* (x/staking) [#10885] (https://github.com/cosmos/cosmos-sdk/pull/10885) Add new `CancelUnbondingDelegation`
  transaction to `x/staking` module. Delegators can now cancel unbonding delegation entry and delegate back to validator.
* (x/feegrant) [#10830](https://github.com/cosmos/cosmos-sdk/pull/10830) Expired allowances will be pruned from state.
* (x/authz,x/feegrant) [#11214](https://github.com/cosmos/cosmos-sdk/pull/11214) Fix Amino JSON encoding of authz and feegrant Msgs to be consistent with other modules.
* (authz)[#11060](https://github.com/cosmos/cosmos-sdk/pull/11060) Support grant with no expire time.

### Deprecated

* (x/upgrade) [#9906](https://github.com/cosmos/cosmos-sdk/pull/9906) Deprecate `UpgradeConsensusState` gRPC query since this functionality is only used for IBC, which now has its own [IBC replacement](https://github.com/cosmos/ibc-go/blob/2c880a22e9f9cc75f62b527ca94aa75ce1106001/proto/ibc/core/client/v1/query.proto#L54)
* (types) [#10948](https://github.com/cosmos/cosmos-sdk/issues/10948) Deprecate the types.DBBackend variable and types.NewLevelDB function. They are replaced by a new entry in `app.toml`: `app-db-backend` and `tendermint/tm-db`s `NewDB` function. If `app-db-backend` is defined, then it is used. Otherwise, if `types.DBBackend` is defined, it is used (until removed: [#11241](https://github.com/cosmos/cosmos-sdk/issues/11241)). Otherwise, Tendermint config's `db-backend` is used.

## [v0.45.10](https://github.com/cosmos/cosmos-sdk/releases/tag/v0.45.10) - 2022-10-24

### Features

* (grpc) [#13485](https://github.com/cosmos/cosmos-sdk/pull/13485) Implement a new gRPC query, `/cosmos/base/node/v1beta1/config`, which provides operator configuration. Applications that wish to expose operator minimum gas prices via gRPC should have their application implement the `ApplicationQueryService` interface (see `SimApp#RegisterNodeService` as an example).
* [#13557](https://github.com/cosmos/cosmos-sdk/pull/#13557) - Add `GenSignedMockTx`. This can be used as workaround for #12437 revertion. `v0.46+` contains as well a `GenSignedMockTx` that behaves the same way.
* (x/auth) [#13612](https://github.com/cosmos/cosmos-sdk/pull/13612) Add `Query/ModuleAccountByName` endpoint for accessing the module account info by module name.

### Improvements

* [#13585](https://github.com/cosmos/cosmos-sdk/pull/13585) Bump Tendermint to `v0.34.22`.

### Bug Fixes

* [#13588](https://github.com/cosmos/cosmos-sdk/pull/13588) Fix regression in distrubtion.WithdrawDelegationRewards when rewards are zero.
* [#13564](https://github.com/cosmos/cosmos-sdk/pull/13564) - Fix `make proto-gen`.
* (server) [#13610](https://github.com/cosmos/cosmos-sdk/pull/13610) Read the pruning-keep-every field again.

## [v0.45.9](https://github.com/cosmos/cosmos-sdk/releases/tag/v0.45.9) - 2022-10-14

ATTENTION:

This is a security release for the [Dragonberry security advisory](https://forum.cosmos.network/t/ibc-security-advisory-dragonberry/7702).

All users should upgrade immediately.

Users *must* add a replace directive in their go.mod for the new `ics23` package in the SDK:

```go
replace github.com/confio/ics23/go => github.com/cosmos/cosmos-sdk/ics23/go v0.8.0
```

### Features

* [#13435](https://github.com/cosmos/cosmos-sdk/pull/13435) Extend error context when a simulation fails.

### Improvements

* [#13369](https://github.com/cosmos/cosmos-sdk/pull/13369) Improve UX for `keyring.List` by returning all retrieved keys.
* [#13323](https://github.com/cosmos/cosmos-sdk/pull/13323) Ensure `withdraw_rewards` rewards are emitted from all actions that result in rewards being withdrawn.
* [#13321](https://github.com/cosmos/cosmos-sdk/pull/13321) Add flag to disable fast node migration and usage.
* (store) [#13326](https://github.com/cosmos/cosmos-sdk/pull/13326) Implementation of ADR-038 file StreamingService, backport #8664.
* (store) [#13540](https://github.com/cosmos/cosmos-sdk/pull/13540) Default fastnode migration to false to prevent suprises. Operators must enable it, unless they have it enabled already.

### API Breaking Changes

* (cli) [#13089](https://github.com/cosmos/cosmos-sdk/pull/13089) Fix rollback command don't actually delete multistore versions, added method `RollbackToVersion` to interface `CommitMultiStore` and added method `CommitMultiStore` to `Application` interface.

### Bug Fixes

* Implement dragonberry security patch.
    * For applying the patch please refer to the [RELEASE NOTES](./RELEASE_NOTES.md)
* (store) [#13459](https://github.com/cosmos/cosmos-sdk/pull/13459) Don't let state listener observe the uncommitted writes.

### Notes

Reverted #12437 due to API breaking changes.

## [v0.45.8](https://github.com/cosmos/cosmos-sdk/releases/tag/v0.45.8) - 2022-08-25

### Improvements

* [#12981](https://github.com/cosmos/cosmos-sdk/pull/12981) Return proper error when parsing telemetry configuration.
* [#12885](https://github.com/cosmos/cosmos-sdk/pull/12885) Amortize cost of processing cache KV store.
* [#12970](https://github.com/cosmos/cosmos-sdk/pull/12970) Bump Tendermint to `v0.34.21` and IAVL to `v0.19.1`.
* [#12693](https://github.com/cosmos/cosmos-sdk/pull/12693) Make sure the order of each node is consistent when emitting proto events.

### Bug Fixes

* [#13046](https://github.com/cosmos/cosmos-sdk/pull/13046) Fix missing return statement in BaseApp.Query.

## [v0.45.7](https://github.com/cosmos/cosmos-sdk/releases/tag/v0.45.7) - 2022-08-04

### Features

* (upgrade) [#12603](https://github.com/cosmos/cosmos-sdk/pull/12603) feat: Move AppModule.BeginBlock and AppModule.EndBlock to extension interfaces

### Improvements

* (events) [#12850](https://github.com/cosmos/cosmos-sdk/pull/12850) Add a new `fee_payer` attribute to the `tx` event that is emitted from the `DeductFeeDecorator` AnteHandler decorator.
* (x/params) [#12724](https://github.com/cosmos/cosmos-sdk/pull/12724) Add `GetParamSetIfExists` function to params `Subspace` to prevent panics on breaking changes.
* [#12668](https://github.com/cosmos/cosmos-sdk/pull/12668) Add `authz_msg_index` event attribute to message events emitted when executing via `MsgExec` through `x/authz`.
* [#12697](https://github.com/cosmos/cosmos-sdk/pull/12697) Upgrade IAVL to v0.19.0 with fast index and error propagation. NOTE: first start will take a while to propagate into new model.
    * Note: after upgrading to this version it may take up to 15 minutes to migrate from 0.17 to 0.19. This time is used to create the fast cache introduced into IAVL for performance
* [#12784](https://github.com/cosmos/cosmos-sdk/pull/12784) Upgrade Tendermint to 0.34.20.
* (x/bank) [#12674](https://github.com/cosmos/cosmos-sdk/pull/12674) Add convenience function `CreatePrefixedAccountStoreKey()` to construct key to access account's balance for a given denom.

### Bug Fixes

* (x/mint) [#12384](https://github.com/cosmos/cosmos-sdk/pull/12384) Ensure `GoalBonded` must be positive when performing `x/mint` parameter validation.
* (simapp) [#12437](https://github.com/cosmos/cosmos-sdk/pull/12437) fix the non-determinstic behavior in simulations caused by `GenTx` and check
empty coins slice before it is used to create `banktype.MsgSend`.
* (x/capability) [12818](https://github.com/cosmos/cosmos-sdk/pull/12818) Use fixed length hex for pointer at FwdCapabilityKey.

## [v0.45.6](https://github.com/cosmos/cosmos-sdk/releases/tag/v0.45.6) - 2022-06-28

### Improvements

* (simapp) [#12314](https://github.com/cosmos/cosmos-sdk/pull/12314) Increase `DefaultGenTxGas` from `1000000` to `10000000`
* [#12371](https://github.com/cosmos/cosmos-sdk/pull/12371) Update min required Golang version to 1.18.

### Bug Fixes

* [#12317](https://github.com/cosmos/cosmos-sdk/pull/12317) Rename `edit-validator` command's `--moniker` flag to `--new-moniker`
* (x/upgrade) [#12264](https://github.com/cosmos/cosmos-sdk/pull/12264) Fix `GetLastCompleteUpgrade` to properly return the latest upgrade.
* (x/crisis) [#12208](https://github.com/cosmos/cosmos-sdk/pull/12208) Fix progress index of crisis invariant assertion logs.

### Features

* (query) [#12253](https://github.com/cosmos/cosmos-sdk/pull/12253) Add `GenericFilteredPaginate` to the `query` package to improve UX.

## [v0.45.5](https://github.com/cosmos/cosmos-sdk/releases/tag/v0.45.5) - 2022-06-09

### Improvements

* (x/feegrant) [#11813](https://github.com/cosmos/cosmos-sdk/pull/11813) Fix pagination total count in `AllowancesByGranter` query.
* (errors) [#12002](https://github.com/cosmos/cosmos-sdk/pull/12002) Removed 'redacted' error message from defaultErrEncoder.
* (ante) [#12017](https://github.com/cosmos/cosmos-sdk/pull/12017) Index ante events for failed tx (backport #12013).
* [#12153](https://github.com/cosmos/cosmos-sdk/pull/12153) Add a new `NewSimulationManagerFromAppModules` constructor, to simplify simulation wiring.

### Bug Fixes

* [#11796](https://github.com/cosmos/cosmos-sdk/pull/11796) Handle EOF error case in `readLineFromBuf`, which allows successful reading of passphrases from STDIN.
* [#11772](https://github.com/cosmos/cosmos-sdk/pull/11772) Limit types.Dec length to avoid overflow.
* [#10947](https://github.com/cosmos/cosmos-sdk/pull/10947) Add `AllowancesByGranter` query to the feegrant module
* [#9639](https://github.com/cosmos/cosmos-sdk/pull/9639) Check store keys length before accessing them by making sure that `key` is of length `m+1` (for `key[n:m]`)
* [#11983](https://github.com/cosmos/cosmos-sdk/pull/11983) (x/feegrant, x/authz) rename grants query commands to `grants-by-grantee`, `grants-by-granter` cmds.

## Improvements

* [#11886](https://github.com/cosmos/cosmos-sdk/pull/11886) Improve error messages

## [v0.45.4](https://github.com/cosmos/cosmos-sdk/releases/tag/v0.45.4) - 2022-04-25

### Bug Fixes

* [#11624](https://github.com/cosmos/cosmos-sdk/pull/11624) Handle the error returned from `NewNode` in the `server` package.
* [#11724](https://github.com/cosmos/cosmos-sdk/pull/11724) Fix data race issues with `api.Server`.

### Improvements

* (types) [#12201](https://github.com/cosmos/cosmos-sdk/pull/12201) Add `MustAccAddressFromBech32` util function
* [#11693](https://github.com/cosmos/cosmos-sdk/pull/11693) Add validation for gentx cmd.
* [#11686](https://github.com/cosmos/cosmos-sdk/pull/11686) Update the min required Golang version to `1.17`.
* (x/auth/vesting) [#11652](https://github.com/cosmos/cosmos-sdk/pull/11652) Add util functions for `Period(s)`

## [v0.45.3](https://github.com/cosmos/cosmos-sdk/releases/tag/v0.45.3) - 2022-04-12

### Improvements

* [#11562](https://github.com/cosmos/cosmos-sdk/pull/11562) Updated Tendermint to v0.34.19; `unsafe-reset-all` command has been moved to the `tendermint` sub-command.

### Features

* (x/upgrade) [#11551](https://github.com/cosmos/cosmos-sdk/pull/11551) Update `ScheduleUpgrade` for chains to schedule an automated upgrade on `BeginBlock` without having to go though governance.

## [v0.45.2](https://github.com/cosmos/cosmos-sdk/releases/tag/v0.45.2) - 2022-04-05

### Features

* (tx) [#11533](https://github.com/cosmos/cosmos-sdk/pull/11533) Register [`EIP191`](https://eips.ethereum.org/EIPS/eip-191) as an available `SignMode` for chains to use.
* [#11430](https://github.com/cosmos/cosmos-sdk/pull/11430) Introduce a new `grpc-only` flag, such that when enabled, will start the node in a query-only mode. Note, gRPC MUST be enabled with this flag.
* (x/bank) [#11417](https://github.com/cosmos/cosmos-sdk/pull/11417) Introduce a new `SpendableBalances` gRPC query that retrieves an account's total (paginated) spendable balances.
* (x/bank) [#10771](https://github.com/cosmos/cosmos-sdk/pull/10771) Add safety check on bank module perms to allow module-specific mint restrictions (e.g. only minting a certain denom).
* (x/bank) [#10771](https://github.com/cosmos/cosmos-sdk/pull/10771) Add `bank.BankKeeper.WithMintCoinsRestriction` function to restrict use of bank `MintCoins` usage. This function is not on the bank `Keeper` interface, so it's not API-breaking, but only additive on the keeper implementation.
* [#10944](https://github.com/cosmos/cosmos-sdk/pull/10944) `x/authz` add all grants by grantee query
* [#11124](https://github.com/cosmos/cosmos-sdk/pull/11124) Add `GetAllVersions` to application store
* (x/auth) [#10880](https://github.com/cosmos/cosmos-sdk/pull/10880) Added a new query to the tx query service that returns a block with transactions fully decoded.
* [#11314](https://github.com/cosmos/cosmos-sdk/pull/11314) Add state rollback command.

### Bug Fixes

* [#11354](https://github.com/cosmos/cosmos-sdk/pull/11355) Added missing pagination flag for `bank q total` query.
* [#11197](https://github.com/cosmos/cosmos-sdk/pull/11197) Signing with multisig now works with multisig address which is not in the keyring.
* (client) [#11283](https://github.com/cosmos/cosmos-sdk/issues/11283) Support multiple keys for tx simulation and setting automatic gas for txs.
* (store) [#11177](https://github.com/cosmos/cosmos-sdk/pull/11177) Update the prune `everything` strategy to store the last two heights.
* (store) [#11117](https://github.com/cosmos/cosmos-sdk/pull/11117) Fix data race in store trace component
* (x/authz) [#11252](https://github.com/cosmos/cosmos-sdk/pull/11252) Allow insufficient funds error for authz simulation
* (crypto) [#11298](https://github.com/cosmos/cosmos-sdk/pull/11298) Fix cgo secp signature verification and update libscep256k1 library.
* (crypto) [#12122](https://github.com/cosmos/cosmos-sdk/pull/12122) Fix keyring migration issue.

### Improvements

* [#9576](https://github.com/cosmos/cosmos-sdk/pull/9576) Add debug error message to query result when enabled
* (types) [#11200](https://github.com/cosmos/cosmos-sdk/pull/11200) Added `Min()` and `Max()` operations on sdk.Coins.
* [#11267](https://github.com/cosmos/cosmos-sdk/pull/11267) Add hooks to allow app modules to add things to state-sync (backport #10961).

## [v0.45.1](https://github.com/cosmos/cosmos-sdk/releases/tag/v0.45.1) - 2022-02-03

### Bug Fixes

* (grpc) [#10985](https://github.com/cosmos/cosmos-sdk/pull/10992) The `/cosmos/tx/v1beta1/txs/{hash}` endpoint returns a 404 when a tx does not exist.
* [#10990](https://github.com/cosmos/cosmos-sdk/pull/10990) Fixes missing `iavl-cache-size` config parsing in `GetConfig` method.
* [#11222](https://github.com/cosmos/cosmos-sdk/pull/11222) reject query with block height in the future

### Improvements

* [#10407](https://github.com/cosmos/cosmos-sdk/pull/10407) Added validation to `x/upgrade` module's `BeginBlock` to check accidental binary downgrades
* [#10768](https://github.com/cosmos/cosmos-sdk/pull/10768) Extra logging in in-place store migrations.

## [v0.45.0](https://github.com/cosmos/cosmos-sdk/releases/tag/v0.45.0) - 2022-01-18

### State Machine Breaking

* [#10833](https://github.com/cosmos/cosmos-sdk/pull/10833) fix reported tx gas used when block gas limit exceeded.
* (auth) [#10536](https://github.com/cosmos/cosmos-sdk/pull/10536]) Enable `SetSequence` for `ModuleAccount`.
* (store) [#10218](https://github.com/cosmos/cosmos-sdk/pull/10218) Charge gas even when there are no entries while seeking.
* (store) [#10247](https://github.com/cosmos/cosmos-sdk/pull/10247) Charge gas for the key length in gas meter.
* (x/gov) [#10740](https://github.com/cosmos/cosmos-sdk/pull/10740) Increase maximum proposal description size from 5k characters to 10k characters.
* [#10814](https://github.com/cosmos/cosmos-sdk/pull/10814) revert tx when block gas limit exceeded.

### API Breaking Changes

* [#10561](https://github.com/cosmos/cosmos-sdk/pull/10561) The `CommitMultiStore` interface contains a new `SetIAVLCacheSize` method
* [#10922](https://github.com/cosmos/cosmos-sdk/pull/10922), [/#10956](https://github.com/cosmos/cosmos-sdk/pull/10956) Deprecate key `server.Generate*` functions and move them to `testutil` and support custom mnemonics in in-process testing network. Moved `TestMnemonic` from `testutil` package to `testdata`.
* [#11049](https://github.com/cosmos/cosmos-sdk/pull/11049) Add custom tendermint config variables into root command. Allows App developers to set config.toml variables.

### Features

* [#10614](https://github.com/cosmos/cosmos-sdk/pull/10614) Support in-place migration ordering

### Improvements

* [#10486](https://github.com/cosmos/cosmos-sdk/pull/10486) store/cachekv's `Store.Write` conservatively
  looks up keys, but also uses the [map clearing idiom](https://bencher.orijtech.com/perfclinic/mapclearing/)
  to reduce the RAM usage, CPU time usage, and garbage collection pressure from clearing maps,
  instead of allocating new maps.
* (module) [#10711](https://github.com/cosmos/cosmos-sdk/pull/10711) Panic at startup if the app developer forgot to add modules in the `SetOrder{BeginBlocker, EndBlocker, InitGenesis, ExportGenesis}` functions. This means that all modules, even those who have empty implementations for those methods, need to be added to `SetOrder*`.
* (types) [#10076](https://github.com/cosmos/cosmos-sdk/pull/10076) Significantly speedup and lower allocations for `Coins.String()`.
* (auth) [#10022](https://github.com/cosmos/cosmos-sdk/pull/10022) `AuthKeeper` interface in `x/auth` now includes a function `HasAccount`.
* [#10393](https://github.com/cosmos/cosmos-sdk/pull/10393) Add `HasSupply` method to bank keeper to ensure that input denom actually exists on chain.

### Bug Fixes

* (std/codec) [/#10595](https://github.com/cosmos/cosmos-sdk/pull/10595) Add evidence to std/codec to be able to decode evidence in client interactions.
* (types) [#9627](https://github.com/cosmos/cosmos-sdk/pull/9627) Fix nil pointer panic on `NewBigIntFromInt`.
* [#10725](https://github.com/cosmos/cosmos-sdk/pull/10725) populate `ctx.ConsensusParams` for begin/end blockers.
* [#9829](https://github.com/cosmos/cosmos-sdk/pull/9829) Fixed Coin denom sorting not being checked during `Balance.Validate` check. Refactored the Validation logic to use `Coins.Validate` for `Balance.Coins`
* [#10061](https://github.com/cosmos/cosmos-sdk/pull/10061) and [#10515](https://github.com/cosmos/cosmos-sdk/pull/10515) Ensure that `LegacyAminoPubKey` struct correctly unmarshals from JSON

## [v0.44.8](https://github.com/cosmos/cosmos-sdk/releases/tag/v0.44.8) - 2022-04-12

### Improvements

* [#11563](https://github.com/cosmos/cosmos-sdk/pull/11563) Updated Tendermint to v0.34.19; `unsafe-reset-all` command has been moved to the `tendermint` sub-command.

## [v0.44.7](https://github.com/cosmos/cosmos-sdk/releases/tag/v0.44.7) - 2022-04-04

### Features

* (x/bank) [#10771](https://github.com/cosmos/cosmos-sdk/pull/10771) Add safety check on bank module perms to allow module-specific mint restrictions (e.g. only minting a certain denom).
* (x/bank) [#10771](https://github.com/cosmos/cosmos-sdk/pull/10771) Add `bank.BankKeeper.WithMintCoinsRestriction` function to restrict use of bank `MintCoins` usage. This function is not on the bank `Keeper` interface, so it's not API-breaking, but only additive on the keeper implementation.

### Bug Fixes

* [#11354](https://github.com/cosmos/cosmos-sdk/pull/11355) Added missing pagination flag for `bank q total` query.
* (store) [#11177](https://github.com/cosmos/cosmos-sdk/pull/11177) Update the prune `everything` strategy to store the last two heights.
* (store) [#11117](https://github.com/cosmos/cosmos-sdk/pull/11117) Fix data race in store trace component
* (x/authz) [#11252](https://github.com/cosmos/cosmos-sdk/pull/11252) Allow insufficient funds error for authz simulation

### Improvements

* [#9576](https://github.com/cosmos/cosmos-sdk/pull/9576) Add debug error message to query result when enabled

## [v0.44.6](https://github.com/cosmos/cosmos-sdk/releases/tag/v0.44.6) - 2022-02-02

### Features

* [#11124](https://github.com/cosmos/cosmos-sdk/pull/11124) Add `GetAllVersions` to application store

### Bug Fixes

* (grpc) [#10985](https://github.com/cosmos/cosmos-sdk/pull/10992) The `/cosmos/tx/v1beta1/txs/{hash}` endpoint returns a 404 when a tx does not exist.
* (std/codec) [/#10595](https://github.com/cosmos/cosmos-sdk/pull/10595) Add evidence to std/codec to be able to decode evidence in client interactions.
* [#10725](https://github.com/cosmos/cosmos-sdk/pull/10725) populate `ctx.ConsensusParams` for begin/end blockers.
* [#10061](https://github.com/cosmos/cosmos-sdk/pull/10061) and [#10515](https://github.com/cosmos/cosmos-sdk/pull/10515) Ensure that `LegacyAminoPubKey` struct correctly unmarshals from JSON

### Improvements

* [#10823](https://github.com/cosmos/cosmos-sdk/pull/10823) updated ambiguous cli description for creating feegrant.

## [v0.44.5-patch](https://github.com/cosmos/cosmos-sdk/releases/tag/v0.44.5-patch) - 2021-10-14

ATTENTION:

This is a security release for the [Dragonberry security advisory](https://forum.cosmos.network/t/ibc-security-advisory-dragonberry/7702).

All users should upgrade immediately.

Users *must* add a replace directive in their go.mod for the new `ics23` package in the SDK:

```go
replace github.com/confio/ics23/go => github.com/cosmos/cosmos-sdk/ics23/go v0.8.0
```

## [v0.44.5](https://github.com/cosmos/cosmos-sdk/releases/tag/v0.44.5) - 2021-12-02

### Improvements

* (baseapp) [#10631](https://github.com/cosmos/cosmos-sdk/pull/10631) Emit ante events even for the failed txs.
* (store) [#10741](https://github.com/cosmos/cosmos-sdk/pull/10741) Significantly speedup iterator creation after delete heavy workloads. Significantly improves IBC migration times.

### Bug Fixes

* [#10648](https://github.com/cosmos/cosmos-sdk/pull/10648) Upgrade IAVL to 0.17.3 to solve race condition bug in IAVL.

## [v0.44.4](https://github.com/cosmos/cosmos-sdk/releases/tag/v0.44.4) - 2021-11-25

### Improvements

* (types) [#10630](https://github.com/cosmos/cosmos-sdk/pull/10630) Add an `Events` field to the `TxResponse` type that captures *all* events emitted by a transaction, unlike `Logs` which only contains events emitted during message execution.
* (x/upgrade) [#10532](https://github.com/cosmos/cosmos-sdk/pull/10532) Add `keeper.DumpUpgradeInfoWithInfoToDisk` to include `Plan.Info` in the upgrade-info file.
* (store) [#10544](https://github.com/cosmos/cosmos-sdk/pull/10544) Use the new IAVL iterator structure which significantly improves iterator performance.

### Bug Fixes

* [#10827](https://github.com/cosmos/cosmos-sdk/pull/10827) Create query `Context` with requested block height
* [#10414](https://github.com/cosmos/cosmos-sdk/pull/10414) Use `sdk.GetConfig().GetFullBIP44Path()` instead `sdk.FullFundraiserPath` to generate key
* (bank) [#10394](https://github.com/cosmos/cosmos-sdk/pull/10394) Fix: query account balance by ibc denom.
* [\10608](https://github.com/cosmos/cosmos-sdk/pull/10608) Change the order of module migration by pushing x/auth to the end. Auth module depends on other modules and should be run last. We have updated the documentation to provide more details how to change module migration order. This is technically a breaking change, but only impacts updates between the upgrades with version change, hence migrating from the previous patch release doesn't cause new migration and doesn't break the state.
* [#10674](https://github.com/cosmos/cosmos-sdk/pull/10674) Fix issue with `Error.Wrap` and `Error.Wrapf` usage with `errors.Is`.

## [v0.44.3](https://github.com/cosmos/cosmos-sdk/releases/tag/v0.44.3) - 2021-10-21

### Improvements

* [#10768](https://github.com/cosmos/cosmos-sdk/pull/10768) Added extra logging for tracking in-place store migrations
* [#10262](https://github.com/cosmos/cosmos-sdk/pull/10262) Remove unnecessary logging in `x/feegrant` simulation.
* [#10327](https://github.com/cosmos/cosmos-sdk/pull/10327) Add null guard for possible nil `Amount` in tx fee `Coins`
* [#10339](https://github.com/cosmos/cosmos-sdk/pull/10339) Improve performance of `removeZeroCoins` by only allocating memory when necessary
* [#10045](https://github.com/cosmos/cosmos-sdk/pull/10045) Revert [#8549](https://github.com/cosmos/cosmos-sdk/pull/8549). Do not route grpc queries through Tendermint.
* (deps) [#10375](https://github.com/cosmos/cosmos-sdk/pull/10375) Bump Tendermint to [v0.34.14](https://github.com/tendermint/tendermint/releases/tag/v0.34.14).
* [#10024](https://github.com/cosmos/cosmos-sdk/pull/10024) `store/cachekv` performance improvement by reduced growth factor for iterator ranging by using binary searches to find dirty items when unsorted key count >= 1024.

### Bug Fixes

* (client) [#10226](https://github.com/cosmos/cosmos-sdk/pull/10226) Fix --home flag parsing.
* (rosetta) [#10340](https://github.com/cosmos/cosmos-sdk/pull/10340) Use `GenesisChunked(ctx)` instead `Genesis(ctx)` to get genesis block height

## [v0.44.2](https://github.com/cosmos/cosmos-sdk/releases/tag/v0.44.2) - 2021-10-12

Security Release. No breaking changes related to 0.44.x.

## [v0.44.1](https://github.com/cosmos/cosmos-sdk/releases/tag/v0.44.1) - 2021-09-29

### Improvements

* (store) [#10040](https://github.com/cosmos/cosmos-sdk/pull/10040) Bump IAVL to v0.17.1 which includes performance improvements on a batch load.
* (types) [#10021](https://github.com/cosmos/cosmos-sdk/pull/10021) Speedup coins.AmountOf(), by removing many intermittent regex calls.
* [#10077](https://github.com/cosmos/cosmos-sdk/pull/10077) Remove telemetry on `GasKV` and `CacheKV` store Get/Set operations, significantly improving their performance.
* (store) [#10026](https://github.com/cosmos/cosmos-sdk/pull/10026) Improve CacheKVStore datastructures / algorithms, to no longer take O(N^2) time when interleaving iterators and insertions.

### Bug Fixes

* [#9969](https://github.com/cosmos/cosmos-sdk/pull/9969) fix: use keyring in config for add-genesis-account cmd.
* (x/genutil) [#10104](https://github.com/cosmos/cosmos-sdk/pull/10104) Ensure the `init` command reads the `--home` flag value correctly.
* (x/feegrant) [#10049](https://github.com/cosmos/cosmos-sdk/issues/10049) Fixed the error message when `period` or `period-limit` flag is not set on a feegrant grant transaction.

### Client Breaking Changes

* [#9879](https://github.com/cosmos/cosmos-sdk/pull/9879) Modify ABCI Queries to use `abci.QueryRequest` Height field if it is non-zero, otherwise continue using context height.

## [v0.44.0](https://github.com/cosmos/cosmos-sdk/releases/tag/v0.44.0) - 2021-09-01

### Features

* [#9860](https://github.com/cosmos/cosmos-sdk/pull/9860) Emit transaction fee in ante handler fee decorator. The event type is `tx` and the attribute is `fee`.

### Improvements

* (deps) [#9956](https://github.com/cosmos/cosmos-sdk/pull/9956) Bump Tendermint to [v0.34.12](https://github.com/tendermint/tendermint/releases/tag/v0.34.12).

### Deprecated

* (x/upgrade) [#9906](https://github.com/cosmos/cosmos-sdk/pull/9906) Deprecate `UpgradeConsensusState` gRPC query since this functionality is only used for IBC, which now has its own [IBC replacement](https://github.com/cosmos/ibc-go/blob/2c880a22e9f9cc75f62b527ca94aa75ce1106001/proto/ibc/core/client/v1/query.proto#L54)

### Bug Fixes

* [#9965](https://github.com/cosmos/cosmos-sdk/pull/9965) Fixed `simd version` command output to report the right release tag.
* (x/upgrade) [#10189](https://github.com/cosmos/cosmos-sdk/issues/10189) Removed potential sources of non-determinism in upgrades.

### Client Breaking Changes

* [#10041](https://github.com/cosmos/cosmos-sdk/pull/10041) Remove broadcast & encode legacy REST endpoints. Please see the [REST Endpoints Migration guide](https://docs.cosmos.network/v0.45/migrations/rest.html) to migrate to the new REST endpoints.

## [v0.43.0](https://github.com/cosmos/cosmos-sdk/releases/tag/v0.43.0) - 2021-08-10

### Features

* [#6711](https://github.com/cosmos/cosmos-sdk/pull/6711) Make integration test suites reusable by apps, tests are exported in each module's `client/testutil` package.
* [#8077](https://github.com/cosmos/cosmos-sdk/pull/8077) Added support for grpc-web, enabling browsers to communicate with a chain's gRPC server
* [#8965](https://github.com/cosmos/cosmos-sdk/pull/8965) cosmos reflection now provides more information on the application such as: deliverable msgs, sdk.Config info etc (still in alpha stage).
* [#8520](https://github.com/cosmos/cosmos-sdk/pull/8520) Add support for permanently locked vesting accounts.
* [#8559](https://github.com/cosmos/cosmos-sdk/pull/8559) Added Protobuf compatible secp256r1 ECDSA signatures.
* [#8786](https://github.com/cosmos/cosmos-sdk/pull/8786) Enabled secp256r1 in x/auth.
* (rosetta) [#8729](https://github.com/cosmos/cosmos-sdk/pull/8729) Data API fully supports balance tracking. Construction API can now construct any message supported by the application.
* [#8754](https://github.com/cosmos/cosmos-sdk/pull/8875) Added support for reverse iteration to pagination.
* (types) [#9079](https://github.com/cosmos/cosmos-sdk/issues/9079) Add `AddAmount`/`SubAmount` methods to `sdk.Coin`.
* [#9088](https://github.com/cosmos/cosmos-sdk/pull/9088) Added implementation to ADR-28 Derived Addresses.
* [#9133](https://github.com/cosmos/cosmos-sdk/pull/9133) Added hooks for governance actions.
* (x/staking) [#9214](https://github.com/cosmos/cosmos-sdk/pull/9214) Added `new_shares` attribute inside `EventTypeDelegate` event.
* [#9382](https://github.com/cosmos/cosmos-sdk/pull/9382) feat: add Dec.Float64() function.
* [#9457](https://github.com/cosmos/cosmos-sdk/pull/9457) Add amino support for x/authz and x/feegrant Msgs.
* [#9498](https://github.com/cosmos/cosmos-sdk/pull/9498) Added `Codec: codec.Codec` attribute to `client/Context` structure.
* [#9540](https://github.com/cosmos/cosmos-sdk/pull/9540) Add output flag for query txs command.
* (errors) [#8845](https://github.com/cosmos/cosmos-sdk/pull/8845) Add `Error.Wrap` handy method
* [#8518](https://github.com/cosmos/cosmos-sdk/pull/8518) Help users of multisig wallets debug signature issues.
* [#9573](https://github.com/cosmos/cosmos-sdk/pull/9573) ADR 040 implementation: New DB interface
* [#9952](https://github.com/cosmos/cosmos-sdk/pull/9952) ADR 040: Implement in-memory DB backend
* [#9848](https://github.com/cosmos/cosmos-sdk/pull/9848) ADR-040: Implement BadgerDB backend
* [#9851](https://github.com/cosmos/cosmos-sdk/pull/9851) ADR-040: Implement RocksDB backend
* [#10308](https://github.com/cosmos/cosmos-sdk/pull/10308) ADR-040: Implement DBConnection.Revert
* [#9892](https://github.com/cosmos/cosmos-sdk/pull/9892) ADR-040: KV Store with decoupled storage and state commitment

### Client Breaking Changes

* [#8363](https://github.com/cosmos/cosmos-sdk/pull/8363) Addresses no longer have a fixed 20-byte length. From the SDK modules' point of view, any 1-255 bytes-long byte array is a valid address.
* (crypto/ed25519) [#8690] Adopt zip1215 ed2559 verification rules.
* [#8849](https://github.com/cosmos/cosmos-sdk/pull/8849) Upgrade module no longer supports time based upgrades.
* [#7477](https://github.com/cosmos/cosmos-sdk/pull/7477) Changed Bech32 Public Key serialization in the client facing functionality (CLI, MsgServer, QueryServer):
    * updated the keyring display structure (it uses protobuf JSON serialization) - the output is more verbose.
    * Renamed `MarshalAny` and `UnmarshalAny` to `MarshalInterface` and `UnmarshalInterface` respectively. These functions must take an interface as parameter (not a concrete type nor `Any` object). Underneath they use `Any` wrapping for correct protobuf serialization.
    * CLI: removed `--text` flag from `show-node-id` command; the text format for public keys is not used any more - instead we use ProtoJSON.
* (store) [#8790](https://github.com/cosmos/cosmos-sdk/pull/8790) Reduce gas costs by 10x for transient store operations.
* [#9139](https://github.com/cosmos/cosmos-sdk/pull/9139) Querying events:
    * via `ServiceMsg` TypeURLs (e.g. `message.action='/cosmos.bank.v1beta1.Msg/Send'`) does not work anymore,
    * via legacy `msg.Type()` (e.g. `message.action='send'`) is being deprecated, new `Msg`s won't emit these events.
    * Please use concrete `Msg` TypeURLs instead (e.g. `message.action='/cosmos.bank.v1beta1.MsgSend'`).
* [#9859](https://github.com/cosmos/cosmos-sdk/pull/9859) The `default` pruning strategy now keeps the last 362880 blocks instead of 100. 362880 equates to roughly enough blocks to cover the entire unbonding period assuming a 21 day unbonding period and 5s block time.
* [#9785](https://github.com/cosmos/cosmos-sdk/issues/9785) Missing coin denomination in logs

### API Breaking Changes

* (keyring) [#8662](https://github.com/cosmos/cosmos-sdk/pull/8662) `NewMnemonic` now receives an additional `passphrase` argument to secure the key generated by the bip39 mnemonic.
* (x/bank) [#8473](https://github.com/cosmos/cosmos-sdk/pull/8473) Bank keeper does not expose unsafe balance changing methods such as `SetBalance`, `SetSupply` etc.
* (x/staking) [#8473](https://github.com/cosmos/cosmos-sdk/pull/8473) On genesis init, if non bonded pool and bonded pool balance, coming from the bank module, does not match what is saved in the staking state, the initialization will panic.
* (x/gov) [#8473](https://github.com/cosmos/cosmos-sdk/pull/8473) On genesis init, if the gov module account balance, coming from bank module state, does not match the one in gov module state, the initialization will panic.
* (x/distribution) [#8473](https://github.com/cosmos/cosmos-sdk/pull/8473) On genesis init, if the distribution module account balance, coming from bank module state, does not match the one in distribution module state, the initialization will panic.
* (client/keys) [#8500](https://github.com/cosmos/cosmos-sdk/pull/8500) `InfoImporter` interface is removed from legacy keybase.
* (x/staking) [#8505](https://github.com/cosmos/cosmos-sdk/pull/8505) `sdk.PowerReduction` has been renamed to `sdk.DefaultPowerReduction`, and most staking functions relying on power reduction take a new function argument, instead of relying on that global variable.
* [#8629](https://github.com/cosmos/cosmos-sdk/pull/8629) Deprecated `SetFullFundraiserPath` from `Config` in favor of `SetPurpose` and `SetCoinType`.
* (x/upgrade) [#8673](https://github.com/cosmos/cosmos-sdk/pull/8673) Remove IBC logic from x/upgrade. Deprecates IBC fields in an Upgrade Plan, an error will be thrown if they are set. IBC upgrade logic moved to 02-client and an IBC UpgradeProposal is added.
* (x/bank) [#8517](https://github.com/cosmos/cosmos-sdk/pull/8517) `SupplyI` interface and `Supply` are removed and uses `sdk.Coins` for supply tracking
* (x/upgrade) [#8743](https://github.com/cosmos/cosmos-sdk/pull/8743) `UpgradeHandler` includes a new argument `VersionMap` which helps facilitate in-place migrations.
* (x/auth) [#8129](https://github.com/cosmos/cosmos-sdk/pull/8828) Updated `SigVerifiableTx.GetPubKeys` method signature to return error.
* (x/upgrade) [\7487](https://github.com/cosmos/cosmos-sdk/pull/8897) Upgrade `Keeper` takes new argument `ProtocolVersionSetter` which implements setting a protocol version on baseapp.
* (baseapp) [\7487](https://github.com/cosmos/cosmos-sdk/pull/8897) BaseApp's fields appVersion and version were swapped to match Tendermint's fields.
* [#8682](https://github.com/cosmos/cosmos-sdk/pull/8682) `ante.NewAnteHandler` updated to receive all positional params as `ante.HandlerOptions` struct. If required fields aren't set, throws error accordingly.
* (x/staking/types) [#7447](https://github.com/cosmos/cosmos-sdk/issues/7447) Remove bech32 PubKey support:
    * `ValidatorI` interface update: `GetConsPubKey` renamed to `TmConsPubKey` (this is to clarify the return type: consensus public key must be a tendermint key); `TmConsPubKey`, `GetConsAddr` methods return error.
    * `Validator` updated according to the `ValidatorI` changes described above.
    * `ToTmValidator` function: added `error` to return values.
    * `Validator.ConsensusPubkey` type changed from `string` to `codectypes.Any`.
    * `MsgCreateValidator.Pubkey` type changed from `string` to `codectypes.Any`.
* (client) [#8926](https://github.com/cosmos/cosmos-sdk/pull/8926) `client/tx.PrepareFactory` has been converted to a private function, as it's only used internally.
* (auth/tx) [#8926](https://github.com/cosmos/cosmos-sdk/pull/8926) The `ProtoTxProvider` interface used as a workaround for transaction simulation has been removed.
* (x/bank) [#8798](https://github.com/cosmos/cosmos-sdk/pull/8798) `GetTotalSupply` is removed in favour of `GetPaginatedTotalSupply`
* (keyring) [#8739](https://github.com/cosmos/cosmos-sdk/pull/8739) Rename InfoImporter -> LegacyInfoImporter.
* (x/bank/types) [#9061](https://github.com/cosmos/cosmos-sdk/pull/9061) `AddressFromBalancesStore` now returns an error for invalid key instead of panic.
* (x/auth) [#9144](https://github.com/cosmos/cosmos-sdk/pull/9144) The `NewTxTimeoutHeightDecorator` antehandler has been converted from a struct to a function.
* (codec) [#9226](https://github.com/cosmos/cosmos-sdk/pull/9226) Rename codec interfaces and methods, to follow a general Go interfaces:
    * `codec.Marshaler` → `codec.Codec` (this defines objects which serialize other objects)
    * `codec.BinaryMarshaler` → `codec.BinaryCodec`
    * `codec.JSONMarshaler` → `codec.JSONCodec`
    * Removed `BinaryBare` suffix from `BinaryCodec` methods (`MarshalBinaryBare`, `UnmarshalBinaryBare`, ...)
    * Removed `Binary` infix from `BinaryCodec` methods (`MarshalBinaryLengthPrefixed`, `UnmarshalBinaryLengthPrefixed`, ...)
* [#9139](https://github.com/cosmos/cosmos-sdk/pull/9139) `ServiceMsg` TypeURLs (e.g. `/cosmos.bank.v1beta1.Msg/Send`) have been removed, as they don't comply to the Probobuf `Any` spec. Please use `Msg` type TypeURLs (e.g. `/cosmos.bank.v1beta1.MsgSend`). This has multiple consequences:
    * The `sdk.ServiceMsg` struct has been removed.
    * `sdk.Msg` now only contains `ValidateBasic` and `GetSigners` methods. The remaining methods `GetSignBytes`, `Route` and `Type` are moved to `legacytx.LegacyMsg`.
    * The `RegisterCustomTypeURL` function and the `cosmos.base.v1beta1.ServiceMsg` interface have been removed from the interface registry.
* (codec) [#9251](https://github.com/cosmos/cosmos-sdk/pull/9251) Rename `clientCtx.JSONMarshaler` to `clientCtx.JSONCodec` as per #9226.
* (x/bank) [#9271](https://github.com/cosmos/cosmos-sdk/pull/9271) SendEnabledCoin(s) renamed to IsSendEnabledCoin(s) to better reflect its functionality.
* (x/bank) [#9550](https://github.com/cosmos/cosmos-sdk/pull/9550) `server.InterceptConfigsPreRunHandler` now takes 2 additional arguments: customAppConfigTemplate and customAppConfig. If you don't need to customize these, simply put `""` and `nil`.
* [#8245](https://github.com/cosmos/cosmos-sdk/pull/8245) Removed `simapp.MakeCodecs` and use `simapp.MakeTestEncodingConfig` instead.
* (x/capability) [#9836](https://github.com/cosmos/cosmos-sdk/pull/9836) Removed `InitializeAndSeal(ctx sdk.Context)` and replaced with `Seal()`. App must add x/capability module to the begin blockers which will assure that the x/capability keeper is properly initialized. The x/capability begin blocker must be run before any other module which uses x/capability.

### State Machine Breaking

* (x/{bank,distrib,gov,slashing,staking}) [#8363](https://github.com/cosmos/cosmos-sdk/issues/8363) Store keys have been modified to allow for variable-length addresses.
* (x/evidence) [#8502](https://github.com/cosmos/cosmos-sdk/pull/8502) `HandleEquivocationEvidence` persists the evidence to state.
* (x/gov) [#7733](https://github.com/cosmos/cosmos-sdk/pull/7733) ADR 037 Implementation: Governance Split Votes, use `MsgWeightedVote` to send a split vote. Sending a regular `MsgVote` will convert the underlying vote option into a weighted vote with weight 1.
* (x/bank) [#8656](https://github.com/cosmos/cosmos-sdk/pull/8656) balance and supply are now correctly tracked via `coin_spent`, `coin_received`, `coinbase` and `burn` events.
* (x/bank) [#8517](https://github.com/cosmos/cosmos-sdk/pull/8517) Supply is now stored and tracked as `sdk.Coins`
* (x/bank) [#9051](https://github.com/cosmos/cosmos-sdk/pull/9051) Supply value is stored as `sdk.Int` rather than `string`.

### CLI Breaking Changes

* [#8880](https://github.com/cosmos/cosmos-sdk/pull/8880) The CLI `simd migrate v0.40 ...` command has been renamed to `simd migrate v0.42`.
* [#8628](https://github.com/cosmos/cosmos-sdk/issues/8628) Commands no longer print outputs using `stderr` by default
* [#9134](https://github.com/cosmos/cosmos-sdk/pull/9134) Renamed the CLI flag `--memo` to `--note`.
* [#9291](https://github.com/cosmos/cosmos-sdk/pull/9291) Migration scripts prior to v0.38 have been removed from the CLI `migrate` command. The oldest supported migration is v0.39->v0.42.
* [#9371](https://github.com/cosmos/cosmos-sdk/pull/9371) Non-zero default fees/Server will error if there's an empty value for min-gas-price in app.toml
* [#9827](https://github.com/cosmos/cosmos-sdk/pull/9827) Ensure input parity of validator public key input between `tx staking create-validator` and `gentx`.
* [#9621](https://github.com/cosmos/cosmos-sdk/pull/9621) Rollback [#9371](https://github.com/cosmos/cosmos-sdk/pull/9371) and log warning if there's an empty value for min-gas-price in app.toml

### Improvements

* (store) [#8012](https://github.com/cosmos/cosmos-sdk/pull/8012) Implementation of ADR-038 WriteListener and listen.KVStore
* (x/bank) [#8614](https://github.com/cosmos/cosmos-sdk/issues/8614) Add `Name` and `Symbol` fields to denom metadata
* (x/auth) [#8522](https://github.com/cosmos/cosmos-sdk/pull/8522) Allow to query all stored accounts
* (crypto/types) [#8600](https://github.com/cosmos/cosmos-sdk/pull/8600) `CompactBitArray`: optimize the `NumTrueBitsBefore` method and add an `Equal` method.
* (x/upgrade) [#8743](https://github.com/cosmos/cosmos-sdk/pull/8743) Add tracking module versions as per ADR-041
* (types) [#8962](https://github.com/cosmos/cosmos-sdk/issues/8962) Add `Abs()` method to `sdk.Int`.
* (x/bank) [#8950](https://github.com/cosmos/cosmos-sdk/pull/8950) Improve efficiency on supply updates.
* (store) [#8811](https://github.com/cosmos/cosmos-sdk/pull/8811) store/cachekv: use typed `types/kv.List` instead of `container/list.List`. The change brings time spent on the time assertion cummulatively to 580ms down from 6.88s.
* (keyring) [#8826](https://github.com/cosmos/cosmos-sdk/pull/8826) add trust to macOS Keychain for calling apps by default, avoiding repeating keychain popups that appears when dealing with keyring (key add, list, ...) operations.
* (makefile) [#7933](https://github.com/cosmos/cosmos-sdk/issues/7933) Use Docker to generate swagger files.
* (crypto/types) [#9196](https://github.com/cosmos/cosmos-sdk/pull/9196) Fix negative index accesses in CompactUnmarshal,GetIndex,SetIndex
* (makefile) [#9192](https://github.com/cosmos/cosmos-sdk/pull/9192) Reuse proto containers in proto related jobs.
* [#9205](https://github.com/cosmos/cosmos-sdk/pull/9205) Improve readability in `abci` handleQueryP2P
* [#9231](https://github.com/cosmos/cosmos-sdk/pull/9231) Remove redundant staking errors.
* [#9314](https://github.com/cosmos/cosmos-sdk/pull/9314) Update Rosetta SDK to upstream's latest release.
* (gRPC-Web) [#9493](https://github.com/cosmos/cosmos-sdk/pull/9493) Add `EnableUnsafeCORS` flag to grpc-web config.
* (x/params) [#9481](https://github.com/cosmos/cosmos-sdk/issues/9481) Speedup simulator for parameter change proposals.
* (x/staking) [#9423](https://github.com/cosmos/cosmos-sdk/pull/9423) Staking delegations now returns empty list instead of rpc error when no records found.
* (x/auth) [#9553](https://github.com/cosmos/cosmos-sdk/pull/9553) The `--multisig` flag now accepts both a name and address.
* [#8549](https://github.com/cosmos/cosmos-sdk/pull/8549) Make gRPC requests go through tendermint Query
* [#8093](https://github.com/cosmos/cosmos-sdk/pull/8093) Limit usage of context.background.
* [#8460](https://github.com/cosmos/cosmos-sdk/pull/8460) Ensure b.ReportAllocs() in all the benchmarks
* [#8461](https://github.com/cosmos/cosmos-sdk/pull/8461) Fix upgrade tx commands not showing up in CLI

### Bug Fixes

* (gRPC) [#8945](https://github.com/cosmos/cosmos-sdk/pull/8945) gRPC reflection now works correctly.
* (keyring) [#8635](https://github.com/cosmos/cosmos-sdk/issues/8635) Remove hardcoded default passphrase value on `NewMnemonic`
* (x/bank) [#8434](https://github.com/cosmos/cosmos-sdk/pull/8434) Fix legacy REST API `GET /bank/total` and `GET /bank/total/{denom}` in swagger
* (x/slashing) [#8427](https://github.com/cosmos/cosmos-sdk/pull/8427) Fix query signing infos command
* (x/bank/types) [#9112](https://github.com/cosmos/cosmos-sdk/pull/9112) fix AddressFromBalancesStore address length overflow
* (x/bank) [#9229](https://github.com/cosmos/cosmos-sdk/pull/9229) Now zero coin balances cannot be added to balances & supply stores. If any denom becomes zero corresponding key gets deleted from store. State migration: [#9664](https://github.com/cosmos/cosmos-sdk/pull/9664).
* [#9363](https://github.com/cosmos/cosmos-sdk/pull/9363) Check store key uniqueness in app wiring.
* [#9460](https://github.com/cosmos/cosmos-sdk/pull/9460) Fix lint error in `MigratePrefixAddress`.
* [#9480](https://github.com/cosmos/cosmos-sdk/pull/9480) Fix added keys when using `--dry-run`.
* (types) [#9511](https://github.com/cosmos/cosmos-sdk/pull/9511) Change `maxBitLen` of `sdk.Int` and `sdk.Dec` to handle max ERC20 value.
* [#9454](https://github.com/cosmos/cosmos-sdk/pull/9454) Fix testnet command with --node-dir-prefix accepts `-` and change `node-dir-prefix token` to `testtoken`.
* (keyring) [#9562](https://github.com/cosmos/cosmos-sdk/pull/9563) fix keyring kwallet backend when using with empty wallet.
* (keyring) [#9583](https://github.com/cosmos/cosmos-sdk/pull/9583) Fix correct population of legacy `Vote.Option` field for votes with 1 VoteOption of weight 1.
* (x/distinction) [#8918](https://github.com/cosmos/cosmos-sdk/pull/8918) Fix module's parameters validation.
* (x/gov/types) [#8586](https://github.com/cosmos/cosmos-sdk/pull/8586) Fix bug caused by NewProposal that unnecessarily creates a Proposal object that’s discarded on any error.
* [#8580](https://github.com/cosmos/cosmos-sdk/pull/8580) Use more cheaper method from the math/big package that provides a way to trivially check if a value is zero with .BitLen() == 0
* [#8567](https://github.com/cosmos/cosmos-sdk/pull/8567) Fix bug by introducing pagination to GetValidatorSetByHeight response
* (x/bank) [#8531](https://github.com/cosmos/cosmos-sdk/pull/8531) Fix bug caused by ignoring errors returned by Balance.GetAddress()
* (server) [#8399](https://github.com/cosmos/cosmos-sdk/pull/8399) fix gRPC-web flag default value
* [#8282](https://github.com/cosmos/cosmos-sdk/pull/8282) fix zero time checks
* (cli) [#9593](https://github.com/cosmos/cosmos-sdk/pull/9593) Check if chain-id is blank before verifying signatures in multisign and error.
* [#9720](https://github.com/cosmos/cosmos-sdk/pull/9720) Feegrant grant cli granter now accepts key name as well as address in general and accepts only address in --generate-only mode
* [#9793](https://github.com/cosmos/cosmos-sdk/pull/9793) Fixed ECDSA/secp256r1 transaction malleability.
* (server) [#9704](https://github.com/cosmos/cosmos-sdk/pull/9704) Start GRPCWebServer in goroutine, avoid blocking other services from starting.
* (bank) [#9687](https://github.com/cosmos/cosmos-sdk/issues/9687) fixes [#9159](https://github.com/cosmos/cosmos-sdk/issues/9159). Added migration to prune balances with zero coins.

### Deprecated

* (grpc) [#8926](https://github.com/cosmos/cosmos-sdk/pull/8926) The `tx` field in `SimulateRequest` has been deprecated, prefer to pass `tx_bytes` instead.
* (sdk types) [#9498](https://github.com/cosmos/cosmos-sdk/pull/9498) `clientContext.JSONCodec` will be removed in the next version. use `clientContext.Codec` instead.

## [v0.42.10](https://github.com/cosmos/cosmos-sdk/releases/tag/v0.42.10) - 2021-09-28

### Improvements

* (store) [#10026](https://github.com/cosmos/cosmos-sdk/pull/10026) Improve CacheKVStore datastructures / algorithms, to no longer take O(N^2) time when interleaving iterators and insertions.
* (store) [#10040](https://github.com/cosmos/cosmos-sdk/pull/10040) Bump IAVL to v0.17.1 which includes performance improvements on a batch load.
* [#10211](https://github.com/cosmos/cosmos-sdk/pull/10211) Backport of the mechanism to reject redundant IBC transactions from [ibc-go \#235](https://github.com/cosmos/ibc-go/pull/235).

### Bug Fixes

* [#9969](https://github.com/cosmos/cosmos-sdk/pull/9969) fix: use keyring in config for add-genesis-account cmd.

### Client Breaking Changes

* [#9879](https://github.com/cosmos/cosmos-sdk/pull/9879) Modify ABCI Queries to use `abci.QueryRequest` Height field if it is non-zero, otherwise continue using context height.

### API Breaking Changes

* [#10077](https://github.com/cosmos/cosmos-sdk/pull/10077) Remove telemetry on `GasKV` and `CacheKV` store Get/Set operations, significantly improving their performance.

## [v0.42.9](https://github.com/cosmos/cosmos-sdk/releases/tag/v0.42.9) - 2021-08-04

### Bug Fixes

* [#9835](https://github.com/cosmos/cosmos-sdk/pull/9835) Moved capability initialization logic to BeginBlocker to fix nondeterminsim issue mentioned in [#9800](https://github.com/cosmos/cosmos-sdk/issues/9800). Applications must now include the capability module in their BeginBlocker order before any module that uses capabilities gets run.
* [#9201](https://github.com/cosmos/cosmos-sdk/pull/9201) Fixed `<app> init --recover` flag.

### API Breaking Changes

* [#9835](https://github.com/cosmos/cosmos-sdk/pull/9835) The `InitializeAndSeal` API has not changed, however it no longer initializes the in-memory state. `InitMemStore` has been introduced to serve this function, which will be called either in `InitChain` or `BeginBlock` (whichever is first after app start). Nodes may run this version on a network running 0.42.x, however, they must update their app.go files to include the capability module in their begin blockers.

### Client Breaking Changes

* [#9781](https://github.com/cosmos/cosmos-sdk/pull/9781) Improve`withdraw-all-rewards` UX when broadcast mode `async` or `async` is used.

## [v0.42.8](https://github.com/cosmos/cosmos-sdk/releases/tag/v0.42.8) - 2021-07-30

### Features

* [#9750](https://github.com/cosmos/cosmos-sdk/pull/9750) Emit events for tx signature and sequence, so clients can now query txs by signature (`tx.signature='<base64_sig>'`) or by address and sequence combo (`tx.acc_seq='<addr>/<seq>'`).

### Improvements

* (cli) [#9717](https://github.com/cosmos/cosmos-sdk/pull/9717) Added CLI flag `--output json/text` to `tx` cli commands.

### Bug Fixes

* [#9766](https://github.com/cosmos/cosmos-sdk/pull/9766) Fix hardcoded ledger signing algorithm on `keys add` command.

## [v0.42.7](https://github.com/cosmos/cosmos-sdk/releases/tag/v0.42.7) - 2021-07-09

### Improvements

* (baseapp) [#9578](https://github.com/cosmos/cosmos-sdk/pull/9578) Return `Baseapp`'s `trace` value for logging error stack traces.

### Bug Fixes

* (x/ibc) [#9640](https://github.com/cosmos/cosmos-sdk/pull/9640) Fix IBC Transfer Ack Success event as it was initially emitting opposite value.
* [#9645](https://github.com/cosmos/cosmos-sdk/pull/9645) Use correct Prometheus format for metric labels.
* [#9299](https://github.com/cosmos/cosmos-sdk/pull/9299) Fix `[appd] keys parse cosmos1...` freezing.
* (keyring) [#9563](https://github.com/cosmos/cosmos-sdk/pull/9563) fix keyring kwallet backend when using with empty wallet.
* (x/capability) [#9392](https://github.com/cosmos/cosmos-sdk/pull/9392) initialization fix, which fixes the consensus error when using statesync.

## [v0.42.6](https://github.com/cosmos/cosmos-sdk/releases/tag/v0.42.6) - 2021-06-18

### Improvements

* [#9428](https://github.com/cosmos/cosmos-sdk/pull/9428) Optimize bank InitGenesis. Added `k.initBalances`.
* [#9429](https://github.com/cosmos/cosmos-sdk/pull/9429) Add `cosmos_sdk_version` to node_info
* [#9541](https://github.com/cosmos/cosmos-sdk/pull/9541) Bump tendermint dependency to v0.34.11.

### Bug Fixes

* [#9385](https://github.com/cosmos/cosmos-sdk/pull/9385) Fix IBC `query ibc client header` cli command. Support historical queries for query header/node-state commands.
* [#9401](https://github.com/cosmos/cosmos-sdk/pull/9401) Fixes incorrect export of IBC identifier sequences. Previously, the next identifier sequence for clients/connections/channels was not set during genesis export. This resulted in the next identifiers being generated on the new chain to reuse old identifiers (the sequences began again from 0).
* [#9408](https://github.com/cosmos/cosmos-sdk/pull/9408) Update simapp to use correct default broadcast mode.
* [#9513](https://github.com/cosmos/cosmos-sdk/pull/9513) Fixes testnet CLI command. Testnet now updates the supply in genesis. Previously, when using add-genesis-account and testnet together, inconsistent genesis files would be produced, as only add-genesis-account was updating the supply.
* (x/gov) [#8813](https://github.com/cosmos/cosmos-sdk/pull/8813) fix `GET /cosmos/gov/v1beta1/proposals/{proposal_id}/deposits` to include initial deposit

### Features

* [#9383](https://github.com/cosmos/cosmos-sdk/pull/9383) New CLI command `query ibc-transfer escrow-address <port> <channel id>` to get the escrow address for a channel; can be used to then query balance of escrowed tokens
* (baseapp, types) [#9390](https://github.com/cosmos/cosmos-sdk/pull/9390) Add current block header hash to `Context`
* (store) [#9403](https://github.com/cosmos/cosmos-sdk/pull/9403) Add `RefundGas` function to `GasMeter` interface

## [v0.42.5](https://github.com/cosmos/cosmos-sdk/releases/tag/v0.42.5) - 2021-05-18

### Bug Fixes

* [#9514](https://github.com/cosmos/cosmos-sdk/issues/9514) Fix panic when retrieving the `BlockGasMeter` on `(Re)CheckTx` mode.
* [#9235](https://github.com/cosmos/cosmos-sdk/pull/9235) CreateMembershipProof/CreateNonMembershipProof now returns an error
  if input key is empty, or input data contains empty key.
* [#9108](https://github.com/cosmos/cosmos-sdk/pull/9108) Fixed the bug with querying multisig account, which is not showing threshold and public_keys.
* [#9345](https://github.com/cosmos/cosmos-sdk/pull/9345) Fix ARM support.
* [#9040](https://github.com/cosmos/cosmos-sdk/pull/9040) Fix ENV variables binding to CLI flags for client config.

### Features

* [#8953](https://github.com/cosmos/cosmos-sdk/pull/8953) Add the `config` CLI subcommand back to the SDK, which saves client-side configuration in a `client.toml` file.

## [v0.42.4](https://github.com/cosmos/cosmos-sdk/releases/tag/v0.42.4) - 2021-04-08

### Client Breaking Changes

* [#9026](https://github.com/cosmos/cosmos-sdk/pull/9026) By default, the `tx sign` and `tx sign-batch` CLI commands use SIGN_MODE_DIRECT to sign transactions for local pubkeys. For multisigs and ledger keys, the default LEGACY_AMINO_JSON is used.

### Bug Fixes

* (gRPC) [#9015](https://github.com/cosmos/cosmos-sdk/pull/9015) Fix invalid status code when accessing gRPC endpoints.
* [#9026](https://github.com/cosmos/cosmos-sdk/pull/9026) Fixed the bug that caused the `gentx` command to fail for Ledger keys.

### Improvements

* [#9081](https://github.com/cosmos/cosmos-sdk/pull/9081) Upgrade Tendermint to v0.34.9 that includes a security issue fix for Tendermint light clients.

## [v0.42.3](https://github.com/cosmos/cosmos-sdk/releases/tag/v0.42.3) - 2021-03-24

This release fixes a security vulnerability identified in x/bank.

## [v0.42.2](https://github.com/cosmos/cosmos-sdk/releases/tag/v0.42.2) - 2021-03-19

### Improvements

* (grpc) [#8815](https://github.com/cosmos/cosmos-sdk/pull/8815) Add orderBy parameter to `TxsByEvents` endpoint.
* (cli) [#8826](https://github.com/cosmos/cosmos-sdk/pull/8826) Add trust to macOS Keychain for caller app by default.
* (store) [#8811](https://github.com/cosmos/cosmos-sdk/pull/8811) store/cachekv: use typed types/kv.List instead of container/list.List

### Bug Fixes

* (crypto) [#8841](https://github.com/cosmos/cosmos-sdk/pull/8841) Fix legacy multisig amino marshaling, allowing migrations to work between v0.39 and v0.40+.
* (cli tx) [\8873](https://github.com/cosmos/cosmos-sdk/pull/8873) add missing `--output-document` option to `app tx multisign-batch`.

## [v0.42.1](https://github.com/cosmos/cosmos-sdk/releases/tag/v0.42.1) - 2021-03-10

This release fixes security vulnerability identified in the simapp.

## [v0.42.0](https://github.com/cosmos/cosmos-sdk/releases/tag/v0.42.0) - 2021-03-08

**IMPORTANT**: This release contains an important security fix for all non Cosmos Hub chains running Stargate version of the Cosmos SDK (>0.40). Non-hub chains should not be using any version of the SDK in the v0.40.x or v0.41.x release series. See [#8461](https://github.com/cosmos/cosmos-sdk/pull/8461) for more details.

### Improvements

* (x/ibc) [#8624](https://github.com/cosmos/cosmos-sdk/pull/8624) Emit full header in IBC UpdateClient message.
* (x/crisis) [#8621](https://github.com/cosmos/cosmos-sdk/issues/8621) crisis invariants names now print to loggers.

### Bug fixes

* (x/evidence) [#8461](https://github.com/cosmos/cosmos-sdk/pull/8461) Fix bech32 prefix in evidence validator address conversion
* (x/gov) [#8806](https://github.com/cosmos/cosmos-sdk/issues/8806) Fix q gov proposals command's mishandling of the --status parameter's values.

## [v0.41.4](https://github.com/cosmos/cosmos-sdk/releases/tag/v0.41.3) - 2021-03-02

**IMPORTANT**: Due to a bug in the v0.41.x series with how evidence handles validator consensus addresses #8461, SDK based chains that are not using the default bech32 prefix (cosmos, aka all chains except for t
he Cosmos Hub) should not use this release or any release in the v0.41.x series. Please see #8668 for tracking & timeline for the v0.42.0 release, which will include a fix for this issue.

### Features

* [#7787](https://github.com/cosmos/cosmos-sdk/pull/7787) Add multisign-batch command.

### Bug fixes

* [#8730](https://github.com/cosmos/cosmos-sdk/pull/8730) Allow REST endpoint to query txs with multisig addresses.
* [#8680](https://github.com/cosmos/cosmos-sdk/issues/8680) Fix missing timestamp in GetTxsEvent response [#8732](https://github.com/cosmos/cosmos-sdk/pull/8732).
* [#8681](https://github.com/cosmos/cosmos-sdk/issues/8681) Fix missing error message when calling GetTxsEvent [#8732](https://github.com/cosmos/cosmos-sdk/pull/8732)
* (server) [#8641](https://github.com/cosmos/cosmos-sdk/pull/8641) Fix Tendermint and application configuration reading from file
* (client/keys) [#8639](https://github.com/cosmos/cosmos-sdk/pull/8639) Fix keys migrate for mulitisig, offline, and ledger keys. The migrate command now takes a positional old_home_dir argument.

### Improvements

* (store/cachekv), (x/bank/types) [#8719](https://github.com/cosmos/cosmos-sdk/pull/8719) algorithmically fix pathologically slow code
* [#8701](https://github.com/cosmos/cosmos-sdk/pull/8701) Upgrade tendermint v0.34.8.
* [#8714](https://github.com/cosmos/cosmos-sdk/pull/8714) Allow accounts to have a balance of 0 at genesis.

## [v0.41.3](https://github.com/cosmos/cosmos-sdk/releases/tag/v0.41.3) - 2021-02-18

### Bug Fixes

* [#8617](https://github.com/cosmos/cosmos-sdk/pull/8617) Fix build failures caused by a small API breakage introduced in tendermint v0.34.7.

## [v0.41.2](https://github.com/cosmos/cosmos-sdk/releases/tag/v0.41.2) - 2021-02-18

### Improvements

* Bump tendermint dependency to v0.34.7.

## [v0.41.1](https://github.com/cosmos/cosmos-sdk/releases/tag/v0.41.1) - 2021-02-17

### Bug Fixes

* (grpc) [#8549](https://github.com/cosmos/cosmos-sdk/pull/8549) Make gRPC requests go through ABCI and disallow concurrency.
* (x/staking) [#8546](https://github.com/cosmos/cosmos-sdk/pull/8546) Fix caching bug where concurrent calls to GetValidator could cause a node to crash
* (server) [#8481](https://github.com/cosmos/cosmos-sdk/pull/8481) Don't create files when running `{appd} tendermint show-*` subcommands.
* (client/keys) [#8436](https://github.com/cosmos/cosmos-sdk/pull/8436) Fix keybase->keyring keys migration.
* (crypto/hd) [#8607](https://github.com/cosmos/cosmos-sdk/pull/8607) Make DerivePrivateKeyForPath error and not panic on trailing slashes.

### Improvements

* (x/ibc) [#8458](https://github.com/cosmos/cosmos-sdk/pull/8458) Add `packet_connection` attribute to ibc events to enable relayer filtering
* [#8396](https://github.com/cosmos/cosmos-sdk/pull/8396) Add support for ARM platform
* (x/bank) [#8479](https://github.com/cosmos/cosmos-sdk/pull/8479) Aditional client denom metadata validation for `base` and `display` denoms.
* (codec/types) [#8605](https://github.com/cosmos/cosmos-sdk/pull/8605) Avoid unnecessary allocations for NewAnyWithCustomTypeURL on error.

## [v0.41.0](https://github.com/cosmos/cosmos-sdk/releases/tag/v0.41.0) - 2021-01-26

### State Machine Breaking

* (x/ibc) [#8266](https://github.com/cosmos/cosmos-sdk/issues/8266) Add amino JSON support for IBC MsgTransfer in order to support Ledger text signing transfer transactions.
* (x/ibc) [#8404](https://github.com/cosmos/cosmos-sdk/pull/8404) Reorder IBC `ChanOpenAck` and `ChanOpenConfirm` handler execution to perform core handler first, followed by application callbacks.

### Bug Fixes

* (simapp) [#8418](https://github.com/cosmos/cosmos-sdk/pull/8418) Add balance coin to supply when adding a new genesis account
* (x/bank) [#8417](https://github.com/cosmos/cosmos-sdk/pull/8417) Validate balances and coin denom metadata on genesis

## [v0.40.1](https://github.com/cosmos/cosmos-sdk/releases/tag/v0.40.1) - 2021-01-19

### Improvements

* (x/bank) [#8302](https://github.com/cosmos/cosmos-sdk/issues/8302) Add gRPC and CLI queries for client denomination metadata.
* (tendermint) Bump Tendermint version to [v0.34.3](https://github.com/tendermint/tendermint/releases/tag/v0.34.3).

### Bug Fixes

* [#8085](https://github.com/cosmos/cosmos-sdk/pull/8058) fix zero time checks
* [#8280](https://github.com/cosmos/cosmos-sdk/pull/8280) fix GET /upgrade/current query
* (x/auth) [#8287](https://github.com/cosmos/cosmos-sdk/pull/8287) Fix `tx sign --signature-only` to return correct sequence value in signature.
* (build) [\8300](https://github.com/cosmos/cosmos-sdk/pull/8300), [\8301](https://github.com/cosmos/cosmos-sdk/pull/8301) Fix reproducible builds
* (types/errors) [#8355](https://github.com/cosmos/cosmos-sdk/pull/8355) Fix errorWrap `Is` method.
* (x/ibc) [#8341](https://github.com/cosmos/cosmos-sdk/pull/8341) Fix query latest consensus state.
* (proto) [#8350](https://github.com/cosmos/cosmos-sdk/pull/8350), [#8361](https://github.com/cosmos/cosmos-sdk/pull/8361) Update gogo proto deps with v1.3.2 security fixes
* (x/ibc) [#8359](https://github.com/cosmos/cosmos-sdk/pull/8359) Add missing UnpackInterfaces functions to IBC Query Responses. Fixes 'cannot unpack Any' error for IBC types.
* (x/bank) [#8317](https://github.com/cosmos/cosmos-sdk/pull/8317) Fix panic when querying for a not found client denomination metadata.

## [v0.40.0](https://github.com/cosmos/cosmos-sdk/releases/tag/v0.40.0) - 2021-01-08

v0.40.0, known as the Stargate release of the Cosmos SDK, is one of the largest releases
of the Cosmos SDK since launch. Please read through this changelog and [release notes](https://github.com/cosmos/cosmos-sdk/blob/v0.40.0/RELEASE_NOTES.md) to make
sure you are aware of any relevant breaking changes.

### Client Breaking Changes

* **CLI**
    * (client/keys) [#5889](https://github.com/cosmos/cosmos-sdk/pull/5889) remove `keys update` command.
    * (x/auth) [#5844](https://github.com/cosmos/cosmos-sdk/pull/5844) `tx sign` command now returns an error when signing is attempted with offline/multisig keys.
    * (x/auth) [#6108](https://github.com/cosmos/cosmos-sdk/pull/6108) `tx sign` command's `--validate-signatures` flag is migrated into a `tx validate-signatures` standalone command.
    * (x/auth) [#7788](https://github.com/cosmos/cosmos-sdk/pull/7788) Remove `tx auth` subcommands, all auth subcommands exist as `tx <subcommand>`
    * (x/genutil) [#6651](https://github.com/cosmos/cosmos-sdk/pull/6651) The `gentx` command has been improved. No longer are `--from` and `--name` flags required. Instead, a single argument, `name`, is required which refers to the key pair in the Keyring. In addition, an optional
    `--moniker` flag can be provided to override the moniker found in `config.toml`.
    * (x/upgrade) [#7697](https://github.com/cosmos/cosmos-sdk/pull/7697) Rename flag name "--time" to "--upgrade-time", "--info" to "--upgrade-info", to keep it consistent with help message.
* **REST / Queriers**
    * (api) [#6426](https://github.com/cosmos/cosmos-sdk/pull/6426) The ability to start an out-of-process API REST server has now been removed. Instead, the API server is now started in-process along with the application and Tendermint. Configuration options have been added to `app.toml` to enable/disable the API server along with additional HTTP server options.
    * (client) [#7246](https://github.com/cosmos/cosmos-sdk/pull/7246) The rest server endpoint `/swagger-ui/` is replaced by `/swagger/`, and contains swagger documentation for gRPC Gateway routes in addition to legacy REST routes. Swagger API is exposed only if set in `app.toml`.
    * (x/auth) [#5702](https://github.com/cosmos/cosmos-sdk/pull/5702) The `x/auth` querier route has changed from `"acc"` to `"auth"`.
    * (x/bank) [#5572](https://github.com/cosmos/cosmos-sdk/pull/5572) The `/bank/balances/{address}` endpoint now returns all account balances or a single balance by denom when the `denom` query parameter is present.
    * (x/evidence) [#5952](https://github.com/cosmos/cosmos-sdk/pull/5952) Remove CLI and REST handlers for querying `x/evidence` parameters.
    * (x/gov) [#6295](https://github.com/cosmos/cosmos-sdk/pull/6295) Fix typo in querying governance params.
* **General**
    * (baseapp) [#6384](https://github.com/cosmos/cosmos-sdk/pull/6384) The `Result.Data` is now a Protocol Buffer encoded binary blob of type `TxData`. The `TxData` contains `Data` which contains a list of Protocol Buffer encoded message data and the corresponding message type.
    * (client) [#5783](https://github.com/cosmos/cosmos-sdk/issues/5783) Unify all coins representations on JSON client requests for governance proposals.
    * (crypto) [#7419](https://github.com/cosmos/cosmos-sdk/pull/7419) The SDK doesn't use Tendermint's `crypto.PubKey`
    interface anymore, and uses instead it's own `PubKey` interface, defined in `crypto/types`. Replace all instances of
    `crypto.PubKey` by `cryptotypes.Pubkey`.
    * (store/rootmulti) [#6390](https://github.com/cosmos/cosmos-sdk/pull/6390) Proofs of empty stores are no longer supported.
    * (store/types) [#5730](https://github.com/cosmos/cosmos-sdk/pull/5730) store.types.Cp() is removed in favour of types.CopyBytes().
    * (x/auth) [#6054](https://github.com/cosmos/cosmos-sdk/pull/6054) Remove custom JSON marshaling for base accounts as multsigs cannot be bech32 decoded.
    * (x/auth/vesting) [#6859](https://github.com/cosmos/cosmos-sdk/pull/6859) Custom JSON marshaling of vesting accounts was removed. Vesting accounts are now marshaled using their default proto or amino JSON representation.
    * (x/bank) [#5785](https://github.com/cosmos/cosmos-sdk/issues/5785) In x/bank errors, JSON strings coerced to valid UTF-8 bytes at JSON marshalling time
    are now replaced by human-readable expressions. This change can potentially break compatibility with all those client side tools
    that parse log messages.
    * (x/evidence) [#7538](https://github.com/cosmos/cosmos-sdk/pull/7538) The ABCI's `Result.Data` field for
    `MsgSubmitEvidence` responses does not contain the raw evidence's hash, but the protobuf encoded
    `MsgSubmitEvidenceResponse` struct.
    * (x/gov) [#7533](https://github.com/cosmos/cosmos-sdk/pull/7533) The ABCI's `Result.Data` field for
    `MsgSubmitProposal` responses does not contain a raw binary encoding of the `proposalID`, but the protobuf encoded
    `MsgSubmitSubmitProposalResponse` struct.
    * (x/gov) [#6859](https://github.com/cosmos/cosmos-sdk/pull/6859) `ProposalStatus` and `VoteOption` are now JSON serialized using its protobuf name, so expect names like `PROPOSAL_STATUS_DEPOSIT_PERIOD` as opposed to `DepositPeriod`.
    * (x/staking) [#7499](https://github.com/cosmos/cosmos-sdk/pull/7499) `BondStatus` is now a protobuf `enum` instead
    of an `int32`, and JSON serialized using its protobuf name, so expect names like `BOND_STATUS_UNBONDING` as opposed
    to `Unbonding`.
    * (x/staking) [#7556](https://github.com/cosmos/cosmos-sdk/pull/7556) The ABCI's `Result.Data` field for
    `MsgBeginRedelegate` and `MsgUndelegate` responses does not contain custom binary marshaled `completionTime`, but the
    protobuf encoded `MsgBeginRedelegateResponse` and `MsgUndelegateResponse` structs respectively

### API Breaking Changes

* **Baseapp / Client**
    * (AppModule) [#7518](https://github.com/cosmos/cosmos-sdk/pull/7518) [#7584](https://github.com/cosmos/cosmos-sdk/pull/7584) Rename `AppModule.RegisterQueryServices` to `AppModule.RegisterServices`, as this method now registers multiple services (the gRPC query service and the protobuf Msg service). A `Configurator` struct is used to hold the different services.
    * (baseapp) [#5865](https://github.com/cosmos/cosmos-sdk/pull/5865) The `SimulationResponse` returned from tx simulation is now JSON encoded instead of Amino binary.
    * (client) [#6290](https://github.com/cosmos/cosmos-sdk/pull/6290) `CLIContext` is renamed to `Context`. `Context` and all related methods have been moved from package context to client.
    * (client) [#6525](https://github.com/cosmos/cosmos-sdk/pull/6525) Removed support for `indent` in JSON responses. Clients should consider piping to an external tool such as `jq`.
    * (client) [#8107](https://github.com/cosmos/cosmos-sdk/pull/8107) Renamed `PrintOutput` and `PrintOutputLegacy`
    methods of the `context.Client` object to `PrintProto` and `PrintObjectLegacy`.
    * (client/flags) [#6632](https://github.com/cosmos/cosmos-sdk/pull/6632) Remove NewCompletionCmd(), the function is now available in tendermint.
    * (client/input) [#5904](https://github.com/cosmos/cosmos-sdk/pull/5904) Removal of unnecessary `GetCheckPassword`, `PrintPrefixed` functions.
    * (client/keys) [#5889](https://github.com/cosmos/cosmos-sdk/pull/5889) Rename `NewKeyBaseFromDir()` -> `NewLegacyKeyBaseFromDir()`.
    * (client/keys) [#5820](https://github.com/cosmos/cosmos-sdk/pull/5820/) Removed method CloseDB from Keybase interface.
    * (client/rpc) [#6290](https://github.com/cosmos/cosmos-sdk/pull/6290) `client` package and subdirs reorganization.
    * (client/lcd) [#6290](https://github.com/cosmos/cosmos-sdk/pull/6290) `CliCtx` of struct `RestServer` in package client/lcd has been renamed to `ClientCtx`.
    * (codec) [#6330](https://github.com/cosmos/cosmos-sdk/pull/6330) `codec.RegisterCrypto` has been moved to the `crypto/codec` package and the global `codec.Cdc` Amino instance has been deprecated and moved to the `codec/legacy_global` package.
    * (codec) [#8080](https://github.com/cosmos/cosmos-sdk/pull/8080) Updated the `codec.Marshaler` interface
        * Moved `MarshalAny` and `UnmarshalAny` helper functions to `codec.Marshaler` and renamed to `MarshalInterface` and
      `UnmarshalInterface` respectively. These functions must take interface as a parameter (not a concrete type nor `Any`
      object). Underneath they use `Any` wrapping for correct protobuf serialization.
    * (crypto) [#6780](https://github.com/cosmos/cosmos-sdk/issues/6780) Move ledger code to its own package.
    * (crypto/types/multisig) [#6373](https://github.com/cosmos/cosmos-sdk/pull/6373) `multisig.Multisignature` has been renamed to `AminoMultisignature`
    * (codec) `*codec.LegacyAmino` is now a wrapper around Amino which provides backwards compatibility with protobuf `Any`. ALL legacy code should use `*codec.LegacyAmino` instead of `*amino.Codec` directly
    * (crypto) [#5880](https://github.com/cosmos/cosmos-sdk/pull/5880) Merge `crypto/keys/mintkey` into `crypto`.
    * (crypto/hd) [#5904](https://github.com/cosmos/cosmos-sdk/pull/5904) `crypto/keys/hd` moved to `crypto/hd`.
    * (crypto/keyring):
    _ [#5866](https://github.com/cosmos/cosmos-sdk/pull/5866) Rename `crypto/keys/` to `crypto/keyring/`.
    _ [#5904](https://github.com/cosmos/cosmos-sdk/pull/5904) `Keybase` -> `Keyring` interfaces migration. `LegacyKeybase` interface is added in order
    to guarantee limited backward compatibility with the old Keybase interface for the sole purpose of migrating keys across the new keyring backends. `NewLegacy`
    constructor is provided [#5889](https://github.com/cosmos/cosmos-sdk/pull/5889) to allow for smooth migration of keys from the legacy LevelDB based implementation
    to new keyring backends. Plus, the package and the new keyring no longer depends on the sdk.Config singleton. Please consult the [package documentation](https://github.com/cosmos/cosmos-sdk/tree/master/crypto/keyring/doc.go) for more
    information on how to implement the new `Keyring` interface. \* [#5858](https://github.com/cosmos/cosmos-sdk/pull/5858) Make Keyring store keys by name and address's hexbytes representation.
    * (export) [#5952](https://github.com/cosmos/cosmos-sdk/pull/5952) `AppExporter` now returns ABCI consensus parameters to be included in marshaled exported state. These parameters must be returned from the application via the `BaseApp`.
    * (simapp) Deprecating and renaming `MakeEncodingConfig` to `MakeTestEncodingConfig` (both in `simapp` and `simapp/params` packages).
    * (store) [#5803](https://github.com/cosmos/cosmos-sdk/pull/5803) The `store.CommitMultiStore` interface now includes the new `snapshots.Snapshotter` interface as well.
    * (types) [#5579](https://github.com/cosmos/cosmos-sdk/pull/5579) The `keepRecent` field has been removed from the `PruningOptions` type.
    The `PruningOptions` type now only includes fields `KeepEvery` and `SnapshotEvery`, where `KeepEvery`
    determines which committed heights are flushed to disk and `SnapshotEvery` determines which of these
    heights are kept after pruning. The `IsValid` method should be called whenever using these options. Methods
    `SnapshotVersion` and `FlushVersion` accept a version arugment and determine if the version should be
    flushed to disk or kept as a snapshot. Note, `KeepRecent` is automatically inferred from the options
    and provided directly the IAVL store.
    * (types) [#5533](https://github.com/cosmos/cosmos-sdk/pull/5533) Refactored `AppModuleBasic` and `AppModuleGenesis`
    to now accept a `codec.JSONMarshaler` for modular serialization of genesis state.
    * (types/rest) [#5779](https://github.com/cosmos/cosmos-sdk/pull/5779) Drop unused Parse{Int64OrReturnBadRequest,QueryParamBool}() functions.
* **Modules**
    * (modules) [#7243](https://github.com/cosmos/cosmos-sdk/pull/7243) Rename `RegisterCodec` to `RegisterLegacyAminoCodec` and `codec.New()` is now renamed to `codec.NewLegacyAmino()`
    * (modules) [#6564](https://github.com/cosmos/cosmos-sdk/pull/6564) Constant `DefaultParamspace` is removed from all modules, use ModuleName instead.
    * (modules) [#5989](https://github.com/cosmos/cosmos-sdk/pull/5989) `AppModuleBasic.GetTxCmd` now takes a single `CLIContext` parameter.
    * (modules) [#5664](https://github.com/cosmos/cosmos-sdk/pull/5664) Remove amino `Codec` from simulation `StoreDecoder`, which now returns a function closure in order to unmarshal the key-value pairs.
    * (modules) [#5555](https://github.com/cosmos/cosmos-sdk/pull/5555) Move `x/auth/client/utils/` types and functions to `x/auth/client/`.
    * (modules) [#5572](https://github.com/cosmos/cosmos-sdk/pull/5572) Move account balance logic and APIs from `x/auth` to `x/bank`.
    * (modules) [#6326](https://github.com/cosmos/cosmos-sdk/pull/6326) `AppModuleBasic.GetQueryCmd` now takes a single `client.Context` parameter.
    * (modules) [#6336](https://github.com/cosmos/cosmos-sdk/pull/6336) `AppModuleBasic.RegisterQueryService` method was added to support gRPC queries, and `QuerierRoute` and `NewQuerierHandler` were deprecated.
    * (modules) [#6311](https://github.com/cosmos/cosmos-sdk/issues/6311) Remove `alias.go` usage
    * (modules) [#6447](https://github.com/cosmos/cosmos-sdk/issues/6447) Rename `blacklistedAddrs` to `blockedAddrs`.
    * (modules) [#6834](https://github.com/cosmos/cosmos-sdk/issues/6834) Add `RegisterInterfaces` method to `AppModuleBasic` to support registration of protobuf interface types.
    * (modules) [#6734](https://github.com/cosmos/cosmos-sdk/issues/6834) Add `TxEncodingConfig` parameter to `AppModuleBasic.ValidateGenesis` command to support JSON tx decoding in `genutil`.
    * (modules) [#7764](https://github.com/cosmos/cosmos-sdk/pull/7764) Added module initialization options:
        * `server/types.AppExporter` requires extra argument: `AppOptions`.
        * `server.AddCommands` requires extra argument: `addStartFlags types.ModuleInitFlags`
        * `x/crisis.NewAppModule` has a new attribute: `skipGenesisInvariants`. [PR](https://github.com/cosmos/cosmos-sdk/pull/7764)
    * (types) [#6327](https://github.com/cosmos/cosmos-sdk/pull/6327) `sdk.Msg` now inherits `proto.Message`, as a result all `sdk.Msg` types now use pointer semantics.
    * (types) [#7032](https://github.com/cosmos/cosmos-sdk/pull/7032) All types ending with `ID` (e.g. `ProposalID`) now end with `Id` (e.g. `ProposalId`), to match default Protobuf generated format. Also see [#7033](https://github.com/cosmos/cosmos-sdk/pull/7033) for more details.
    * (x/auth) [#6029](https://github.com/cosmos/cosmos-sdk/pull/6029) Module accounts have been moved from `x/supply` to `x/auth`.
    * (x/auth) [#6443](https://github.com/cosmos/cosmos-sdk/issues/6443) Move `FeeTx` and `TxWithMemo` interfaces from `x/auth/ante` to `types`.
    * (x/auth) [#7006](https://github.com/cosmos/cosmos-sdk/pull/7006) All `AccountRetriever` methods now take `client.Context` as a parameter instead of as a struct member.
    * (x/auth) [#6270](https://github.com/cosmos/cosmos-sdk/pull/6270) The passphrase argument has been removed from the signature of the following functions and methods: `BuildAndSign`, ` MakeSignature`, ` SignStdTx`, `TxBuilder.BuildAndSign`, `TxBuilder.Sign`, `TxBuilder.SignStdTx`
    * (x/auth) [#6428](https://github.com/cosmos/cosmos-sdk/issues/6428):
        * `NewAnteHandler` and `NewSigVerificationDecorator` both now take a `SignModeHandler` parameter.
        * `SignatureVerificationGasConsumer` now has the signature: `func(meter sdk.GasMeter, sig signing.SignatureV2, params types.Params) error`.
        * The `SigVerifiableTx` interface now has a `GetSignaturesV2() ([]signing.SignatureV2, error)` method and no longer has the `GetSignBytes` method.
    * (x/auth/tx) [#8106](https://github.com/cosmos/cosmos-sdk/pull/8106) change related to missing append functionality in
    client transaction signing
        * added `overwriteSig` argument to `x/auth/client.SignTx` and `client/tx.Sign` functions.
        * removed `x/auth/tx.go:wrapper.GetSignatures`. The `wrapper` provides `TxBuilder` functionality, and it's a private
      structure. That function was not used at all and it's not exposed through the `TxBuilder` interface.
    * (x/bank) [#7327](https://github.com/cosmos/cosmos-sdk/pull/7327) AddCoins and SubtractCoins no longer return a resultingValue and will only return an error.
    * (x/capability) [#7918](https://github.com/cosmos/cosmos-sdk/pull/7918) Add x/capability safety checks:
        * All outward facing APIs will now check that capability is not nil and name is not empty before performing any state-machine changes
        * `SetIndex` has been renamed to `InitializeIndex`
    * (x/evidence) [#7251](https://github.com/cosmos/cosmos-sdk/pull/7251) New evidence types and light client evidence handling. The module function names changed.
    * (x/evidence) [#5952](https://github.com/cosmos/cosmos-sdk/pull/5952) Remove APIs for getting and setting `x/evidence` parameters. `BaseApp` now uses a `ParamStore` to manage Tendermint consensus parameters which is managed via the `x/params` `Substore` type.
    * (x/gov) [#6147](https://github.com/cosmos/cosmos-sdk/pull/6147) The `Content` field on `Proposal` and `MsgSubmitProposal`
    is now `Any` in concordance with [ADR 019](docs/architecture/adr-019-protobuf-state-encoding.md) and `GetContent` should now
    be used to retrieve the actual proposal `Content`. Also the `NewMsgSubmitProposal` constructor now may return an `error`
    * (x/ibc) [#6374](https://github.com/cosmos/cosmos-sdk/pull/6374) `VerifyMembership` and `VerifyNonMembership` now take a `specs []string` argument to specify the proof format used for verification. Most SDK chains can simply use `commitmenttypes.GetSDKSpecs()` for this argument.
    * (x/params) [#5619](https://github.com/cosmos/cosmos-sdk/pull/5619) The `x/params` keeper now accepts a `codec.Marshaller` instead of
    a reference to an amino codec. Amino is still used for JSON serialization.
    * (x/staking) [#6451](https://github.com/cosmos/cosmos-sdk/pull/6451) `DefaultParamspace` and `ParamKeyTable` in staking module are moved from keeper to types to enforce consistency.
    * (x/staking) [#7419](https://github.com/cosmos/cosmos-sdk/pull/7419) The `TmConsPubKey` method on ValidatorI has been
    removed and replaced instead by `ConsPubKey` (which returns a SDK `cryptotypes.PubKey`) and `TmConsPublicKey` (which
    returns a Tendermint proto PublicKey).
    * (x/staking/types) [#7447](https://github.com/cosmos/cosmos-sdk/issues/7447) Remove bech32 PubKey support:
        * `ValidatorI` interface update. `GetConsPubKey` renamed to `TmConsPubKey` (consensus public key must be a tendermint key). `TmConsPubKey`, `GetConsAddr` methods return error.
        * `Validator` update. Methods changed in `ValidatorI` (as described above) and `ToTmValidator` return error.
        * `Validator.ConsensusPubkey` type changed from `string` to `codectypes.Any`.
        * `MsgCreateValidator.Pubkey` type changed from `string` to `codectypes.Any`.
    * (x/supply) [#6010](https://github.com/cosmos/cosmos-sdk/pull/6010) All `x/supply` types and APIs have been moved to `x/bank`.
    * [#6409](https://github.com/cosmos/cosmos-sdk/pull/6409) Rename all IsEmpty methods to Empty across the codebase and enforce consistency.
    * [#6231](https://github.com/cosmos/cosmos-sdk/pull/6231) Simplify `AppModule` interface, `Route` and `NewHandler` methods become only `Route`
    and returns a new `Route` type.
    * (x/slashing) [#6212](https://github.com/cosmos/cosmos-sdk/pull/6212) Remove `Get*` prefixes from key construction functions
    * (server) [#6079](https://github.com/cosmos/cosmos-sdk/pull/6079) Remove `UpgradeOldPrivValFile` (deprecated in Tendermint Core v0.28).
    * [#5719](https://github.com/cosmos/cosmos-sdk/pull/5719) Bump Go requirement to 1.14+

### State Machine Breaking

* **General**

    * (client) [#7268](https://github.com/cosmos/cosmos-sdk/pull/7268) / [#7147](https://github.com/cosmos/cosmos-sdk/pull/7147) Introduce new protobuf based PubKeys, and migrate PubKey in BaseAccount to use this new protobuf based PubKey format

* **Modules**
    * (modules) [#5572](https://github.com/cosmos/cosmos-sdk/pull/5572) Separate balance from accounts per ADR 004.
    _ Account balances are now persisted and retrieved via the `x/bank` module.
    _ Vesting account interface has been modified to account for changes.
    _ Callers to `NewBaseVestingAccount` are responsible for verifying account balance in relation to
    the original vesting amount.
    _ The `SendKeeper` and `ViewKeeper` interfaces in `x/bank` have been modified to account for changes.
    * (x/auth) [#5533](https://github.com/cosmos/cosmos-sdk/pull/5533) Migrate the `x/auth` module to use Protocol Buffers for state
    serialization instead of Amino.
    _ The `BaseAccount.PubKey` field is now represented as a Bech32 string instead of a `crypto.Pubkey`.
    _ `NewBaseAccountWithAddress` now returns a reference to a `BaseAccount`.
    _ The `x/auth` module now accepts a `Codec` interface which extends the `codec.Marshaler` interface by
    requiring a concrete codec to know how to serialize accounts.
    _ The `AccountRetriever` type now accepts a `Codec` in its constructor in order to know how to
    serialize accounts.
    * (x/bank) [#6518](https://github.com/cosmos/cosmos-sdk/pull/6518) Support for global and per-denomination send enabled flags.
        * Existing send_enabled global flag has been moved into a Params structure as `default_send_enabled`.
        * An array of: `{denom: string, enabled: bool}` is added to bank Params to support per-denomination override of global default value.
    * (x/distribution) [#5610](https://github.com/cosmos/cosmos-sdk/pull/5610) Migrate the `x/distribution` module to use Protocol Buffers for state
    serialization instead of Amino. The exact codec used is `codec.HybridCodec` which utilizes Protobuf for binary encoding and Amino
    for JSON encoding.
    _ `ValidatorHistoricalRewards.ReferenceCount` is now of types `uint32` instead of `uint16`.
    _ `ValidatorSlashEvents` is now a struct with `slashevents`.
    _ `ValidatorOutstandingRewards` is now a struct with `rewards`.
    _ `ValidatorAccumulatedCommission` is now a struct with `commission`. \* The `Keeper` constructor now takes a `codec.Marshaler` instead of a concrete Amino codec. This exact type
    provided is specified by `ModuleCdc`.
    * (x/evidence) [#5634](https://github.com/cosmos/cosmos-sdk/pull/5634) Migrate the `x/evidence` module to use Protocol Buffers for state
    serialization instead of Amino.
    _ The `internal` sub-package has been removed in order to expose the types proto file.
    _ The module now accepts a `Codec` interface which extends the `codec.Marshaler` interface by
    requiring a concrete codec to know how to serialize `Evidence` types. \* The `MsgSubmitEvidence` message has been removed in favor of `MsgSubmitEvidenceBase`. The application-level
    codec must now define the concrete `MsgSubmitEvidence` type which must implement the module's `MsgSubmitEvidence`
    interface.
    * (x/evidence) [#5952](https://github.com/cosmos/cosmos-sdk/pull/5952) Remove parameters from `x/evidence` genesis and module state. The `x/evidence` module now solely uses Tendermint consensus parameters to determine of evidence is valid or not.
    * (x/gov) [#5737](https://github.com/cosmos/cosmos-sdk/pull/5737) Migrate the `x/gov` module to use Protocol
    Buffers for state serialization instead of Amino.
    _ `MsgSubmitProposal` will be removed in favor of the application-level proto-defined `MsgSubmitProposal` which
    implements the `MsgSubmitProposalI` interface. Applications should extend the `NewMsgSubmitProposalBase` type
    to define their own concrete `MsgSubmitProposal` types.
    _ The module now accepts a `Codec` interface which extends the `codec.Marshaler` interface by
    requiring a concrete codec to know how to serialize `Proposal` types.
    * (x/mint) [#5634](https://github.com/cosmos/cosmos-sdk/pull/5634) Migrate the `x/mint` module to use Protocol Buffers for state
    serialization instead of Amino. \* The `internal` sub-package has been removed in order to expose the types proto file.
    * (x/slashing) [#5627](https://github.com/cosmos/cosmos-sdk/pull/5627) Migrate the `x/slashing` module to use Protocol Buffers for state
    serialization instead of Amino. The exact codec used is `codec.HybridCodec` which utilizes Protobuf for binary encoding and Amino
    for JSON encoding. \* The `Keeper` constructor now takes a `codec.Marshaler` instead of a concrete Amino codec. This exact type
    provided is specified by `ModuleCdc`.
    * (x/staking) [#6844](https://github.com/cosmos/cosmos-sdk/pull/6844) Validators are now inserted into the unbonding queue based on their unbonding time and height. The relevant keeper APIs are modified to reflect these changes by now also requiring a height.
    * (x/staking) [#6061](https://github.com/cosmos/cosmos-sdk/pull/6061) Allow a validator to immediately unjail when no signing info is present due to
    falling below their minimum self-delegation and never having been bonded. The validator may immediately unjail once they've met their minimum self-delegation.
    * (x/staking) [#5600](https://github.com/cosmos/cosmos-sdk/pull/5600) Migrate the `x/staking` module to use Protocol Buffers for state
    serialization instead of Amino. The exact codec used is `codec.HybridCodec` which utilizes Protobuf for binary encoding and Amino
    for JSON encoding.
    _ `BondStatus` is now of type `int32` instead of `byte`.
    _ Types of `int16` in the `Params` type are now of type `int32`.
    _ Every reference of `crypto.Pubkey` in context of a `Validator` is now of type string. `GetPubKeyFromBech32` must be used to get the `crypto.Pubkey`.
    _ The `Keeper` constructor now takes a `codec.Marshaler` instead of a concrete Amino codec. This exact type
    provided is specified by `ModuleCdc`.
    * (x/staking) [#7979](https://github.com/cosmos/cosmos-sdk/pull/7979) keeper pubkey storage serialization migration
    from bech32 to protobuf.
    * (x/supply) [#6010](https://github.com/cosmos/cosmos-sdk/pull/6010) Removed the `x/supply` module by merging the existing types and APIs into the `x/bank` module.
    * (x/supply) [#5533](https://github.com/cosmos/cosmos-sdk/pull/5533) Migrate the `x/supply` module to use Protocol Buffers for state
    serialization instead of Amino.
    _ The `internal` sub-package has been removed in order to expose the types proto file.
    _ The `x/supply` module now accepts a `Codec` interface which extends the `codec.Marshaler` interface by
    requiring a concrete codec to know how to serialize `SupplyI` types. \* The `SupplyI` interface has been modified to no longer return `SupplyI` on methods. Instead the
    concrete type's receiver should modify the type.
    * (x/upgrade) [#5659](https://github.com/cosmos/cosmos-sdk/pull/5659) Migrate the `x/upgrade` module to use Protocol
    Buffers for state serialization instead of Amino.
    _ The `internal` sub-package has been removed in order to expose the types proto file.
    _ The `x/upgrade` module now accepts a `codec.Marshaler` interface.

### Features

* **Baseapp / Client / REST**
    * (x/auth) [#6213](https://github.com/cosmos/cosmos-sdk/issues/6213) Introduce new protobuf based path for transaction signing, see [ADR020](https://github.com/cosmos/cosmos-sdk/blob/master/docs/architecture/adr-020-protobuf-transaction-encoding.md) for more details
    * (x/auth) [#6350](https://github.com/cosmos/cosmos-sdk/pull/6350) New sign-batch command to sign StdTx batch files.
    * (baseapp) [#5803](https://github.com/cosmos/cosmos-sdk/pull/5803) Added support for taking state snapshots at regular height intervals, via options `snapshot-interval` and `snapshot-keep-recent`.
    * (baseapp) [#7519](https://github.com/cosmos/cosmos-sdk/pull/7519) Add `ServiceMsgRouter` to BaseApp to handle routing of protobuf service `Msg`s. The two new types defined in ADR 031, `sdk.ServiceMsg` and `sdk.MsgRequest` are introduced with this router.
    * (client) [#5921](https://github.com/cosmos/cosmos-sdk/issues/5921) Introduce new gRPC and gRPC Gateway based APIs for querying app & module data. See [ADR021](https://github.com/cosmos/cosmos-sdk/blob/master/docs/architecture/adr-021-protobuf-query-encoding.md) for more details
    * (cli) [#7485](https://github.com/cosmos/cosmos-sdk/pull/7485) Introduce a new optional `--keyring-dir` flag that allows clients to specify a Keyring directory if it does not reside in the directory specified by `--home`.
    * (cli) [#7221](https://github.com/cosmos/cosmos-sdk/pull/7221) Add the option of emitting amino encoded json from the CLI
    * (codec) [#7519](https://github.com/cosmos/cosmos-sdk/pull/7519) `InterfaceRegistry` now inherits `jsonpb.AnyResolver`, and has a `RegisterCustomTypeURL` method to support ADR 031 packing of `Any`s. `AnyResolver` is now a required parameter to `RejectUnknownFields`.
    * (coin) [#6755](https://github.com/cosmos/cosmos-sdk/pull/6755) Add custom regex validation for `Coin` denom by overwriting `CoinDenomRegex` when using `/types/coin.go`.
    * (config) [#7265](https://github.com/cosmos/cosmos-sdk/pull/7265) Support Tendermint block pruning through a new `min-retain-blocks` configuration that can be set in either `app.toml` or via the CLI. This parameter is used in conjunction with other criteria to determine the height at which Tendermint should prune blocks.
    * (events) [#7121](https://github.com/cosmos/cosmos-sdk/pull/7121) The application now derives what events are indexed by Tendermint via the `index-events` configuration in `app.toml`, which is a list of events taking the form `{eventType}.{attributeKey}`.
    * (tx) [#6089](https://github.com/cosmos/cosmos-sdk/pull/6089) Transactions can now have a `TimeoutHeight` set which allows the transaction to be rejected if it's committed at a height greater than the timeout.
    * (rest) [#6167](https://github.com/cosmos/cosmos-sdk/pull/6167) Support `max-body-bytes` CLI flag for the REST service.
    * (genesis) [#7089](https://github.com/cosmos/cosmos-sdk/pull/7089) The `export` command now adds a `initial_height` field in the exported JSON. Baseapp's `CommitMultiStore` now also has a `SetInitialVersion` setter, so it can set the initial store version inside `InitChain` and start a new chain from a given height.
* **General**
    * (crypto/multisig) [#6241](https://github.com/cosmos/cosmos-sdk/pull/6241) Add Multisig type directly to the repo. Previously this was in tendermint.
    * (codec/types) [#8106](https://github.com/cosmos/cosmos-sdk/pull/8106) Adding `NewAnyWithCustomTypeURL` to correctly
    marshal Messages in TxBuilder.
    * (tests) [#6489](https://github.com/cosmos/cosmos-sdk/pull/6489) Introduce package `testutil`, new in-process testing network framework for use in integration and unit tests.
    * (tx) Add new auth/tx gRPC & gRPC-Gateway endpoints for basic querying & broadcasting support
        * [#7842](https://github.com/cosmos/cosmos-sdk/pull/7842) Add TxsByEvent gRPC endpoint
        * [#7852](https://github.com/cosmos/cosmos-sdk/pull/7852) Add tx broadcast gRPC endpoint
    * (tx) [#7688](https://github.com/cosmos/cosmos-sdk/pull/7688) Add a new Tx gRPC service with methods `Simulate` and `GetTx` (by hash).
    * (store) [#5803](https://github.com/cosmos/cosmos-sdk/pull/5803) Added `rootmulti.Store` methods for taking and restoring snapshots, based on `iavl.Store` export/import.
    * (store) [#6324](https://github.com/cosmos/cosmos-sdk/pull/6324) IAVL store query proofs now return CommitmentOp which wraps an ics23 CommitmentProof
    * (store) [#6390](https://github.com/cosmos/cosmos-sdk/pull/6390) `RootMulti` store query proofs now return `CommitmentOp` which wraps `CommitmentProofs`
        * `store.Query` now only returns chained `ics23.CommitmentProof` wrapped in `merkle.Proof`
        * `ProofRuntime` only decodes and verifies `ics23.CommitmentProof`
* **Modules**
    * (modules) [#5921](https://github.com/cosmos/cosmos-sdk/issues/5921) Introduction of Query gRPC service definitions along with REST annotations for gRPC Gateway for each module
    * (modules) [#7540](https://github.com/cosmos/cosmos-sdk/issues/7540) Protobuf service definitions can now be used for
    packing `Msg`s in transactions as defined in [ADR 031](./docs/architecture/adr-031-msg-service.md). All modules now
    define a `Msg` protobuf service.
    * (x/auth/vesting) [#7209](https://github.com/cosmos/cosmos-sdk/pull/7209) Create new `MsgCreateVestingAccount` message type along with CLI handler that allows for the creation of delayed and continuous vesting types.
    * (x/capability) [#5828](https://github.com/cosmos/cosmos-sdk/pull/5828) Capability module integration as outlined in [ADR 3 - Dynamic Capability Store](https://github.com/cosmos/tree/master/docs/architecture/adr-003-dynamic-capability-store.md).
    * (x/crisis) `x/crisis` has a new function: `AddModuleInitFlags`, which will register optional crisis module flags for the start command.
    * (x/ibc) [#5277](https://github.com/cosmos/cosmos-sdk/pull/5277) `x/ibc` changes from IBC alpha. For more details check the [`x/ibc/core/spec`](https://github.com/cosmos/cosmos-sdk/tree/master/x/ibc/core/spec) directory, or the ICS specs below:
        * [ICS 002 - Client Semantics](https://github.com/cosmos/ics/tree/master/spec/ics-002-client-semantics) subpackage
        * [ICS 003 - Connection Semantics](https://github.com/cosmos/ics/blob/master/spec/ics-003-connection-semantics) subpackage
        * [ICS 004 - Channel and Packet Semantics](https://github.com/cosmos/ics/blob/master/spec/ics-004-channel-and-packet-semantics) subpackage
        * [ICS 005 - Port Allocation](https://github.com/cosmos/ics/blob/master/spec/ics-005-port-allocation) subpackage
        * [ICS 006 - Solo Machine Client](https://github.com/cosmos/ics/tree/master/spec/ics-006-solo-machine-client) subpackage
        * [ICS 007 - Tendermint Client](https://github.com/cosmos/ics/blob/master/spec/ics-007-tendermint-client) subpackage
        * [ICS 009 - Loopback Client](https://github.com/cosmos/ics/tree/master/spec/ics-009-loopback-client) subpackage
        * [ICS 020 - Fungible Token Transfer](https://github.com/cosmos/ics/tree/master/spec/ics-020-fungible-token-transfer) subpackage
        * [ICS 023 - Vector Commitments](https://github.com/cosmos/ics/tree/master/spec/ics-023-vector-commitments) subpackage
        * [ICS 024 - Host State Machine Requirements](https://github.com/cosmos/ics/tree/master/spec/ics-024-host-requirements) subpackage
    * (x/ibc) [#6374](https://github.com/cosmos/cosmos-sdk/pull/6374) ICS-23 Verify functions will now accept and verify ics23 CommitmentProofs exclusively
    * (x/params) [#6005](https://github.com/cosmos/cosmos-sdk/pull/6005) Add new CLI command for querying raw x/params parameters by subspace and key.

### Bug Fixes

* **Baseapp / Client / REST**
    * (client) [#5964](https://github.com/cosmos/cosmos-sdk/issues/5964) `--trust-node` is now false by default - for real. Users must ensure it is set to true if they don't want to enable the verifier.
    * (client) [#6402](https://github.com/cosmos/cosmos-sdk/issues/6402) Fix `keys add` `--algo` flag which only worked for Tendermint's `secp256k1` default key signing algorithm.
    * (client) [#7699](https://github.com/cosmos/cosmos-sdk/pull/7699) Fix panic in context when setting invalid nodeURI. `WithNodeURI` does not set the `Client` in the context.
    * (export) [#6510](https://github.com/cosmos/cosmos-sdk/pull/6510/) Field TimeIotaMs now is included in genesis file while exporting.
    * (rest) [#5906](https://github.com/cosmos/cosmos-sdk/pull/5906) Fix an issue that make some REST calls panic when sending invalid or incomplete requests.
    * (crypto) [#7966](https://github.com/cosmos/cosmos-sdk/issues/7966) `Bip44Params` `String()` function now correctly
    returns the absolute HD path by adding the `m/` prefix.
    * (crypto/keyring) [#5844](https://github.com/cosmos/cosmos-sdk/pull/5844) `Keyring.Sign()` methods no longer decode amino signatures when method receivers
    are offline/multisig keys.
    * (store) [#7415](https://github.com/cosmos/cosmos-sdk/pull/7415) Allow new stores to be registered during on-chain upgrades.
* **Modules**
  _ (modules) [#5569](https://github.com/cosmos/cosmos-sdk/issues/5569) `InitGenesis`, for the relevant modules, now ensures module accounts exist.
  _ (x/auth) [#5892](https://github.com/cosmos/cosmos-sdk/pull/5892) Add `RegisterKeyTypeCodec` to register new
  types (eg. keys) to the `auth` module internal amino codec.
  _ (x/bank) [#6536](https://github.com/cosmos/cosmos-sdk/pull/6536) Fix bug in `WriteGeneratedTxResponse` function used by multiple
  REST endpoints. Now it writes a Tx in StdTx format.
  _ (x/genutil) [#5938](https://github.com/cosmos/cosmos-sdk/pull/5938) Fix `InitializeNodeValidatorFiles` error handling.
  _ (x/gentx) [#8183](https://github.com/cosmos/cosmos-sdk/pull/8183) change gentx cmd amount to arg from flag
  _ (x/gov) [#7641](https://github.com/cosmos/cosmos-sdk/pull/7641) Fix tally calculation precision error.
  _ (x/staking) [#6529](https://github.com/cosmos/cosmos-sdk/pull/6529) Export validator addresses (previously was empty).
  _ (x/staking) [#5949](https://github.com/cosmos/cosmos-sdk/pull/5949) Skip staking `HistoricalInfoKey` in simulations as headers are not exported. \* (x/staking) [#6061](https://github.com/cosmos/cosmos-sdk/pull/6061) Allow a validator to immediately unjail when no signing info is present due to
  falling below their minimum self-delegation and never having been bonded. The validator may immediately unjail once they've met their minimum self-delegation.
* **General**
    * (types) [#7038](https://github.com/cosmos/cosmos-sdk/issues/7038) Fix infinite looping of `ApproxRoot` by including a hard-coded maximum iterations limit of 100.
    * (types) [#7084](https://github.com/cosmos/cosmos-sdk/pull/7084) Fix panic when calling `BigInt()` on an uninitialized `Int`.
    * (simulation) [#7129](https://github.com/cosmos/cosmos-sdk/issues/7129) Fix support for custom `Account` and key types on auth's simulation.

### Improvements

* **Baseapp / Client / REST**
    * (baseapp) [#6186](https://github.com/cosmos/cosmos-sdk/issues/6186) Support emitting events during `AnteHandler` execution.
    * (baseapp) [#6053](https://github.com/cosmos/cosmos-sdk/pull/6053) Customizable panic recovery handling added for `app.runTx()` method (as proposed in the [ADR 22](https://github.com/cosmos/cosmos-sdk/blob/master/docs/architecture/adr-022-custom-panic-handling.md)). Adds ability for developers to register custom panic handlers extending standard ones.
    * (client) [#5810](https://github.com/cosmos/cosmos-sdk/pull/5810) Added a new `--offline` flag that allows commands to be executed without an
    internet connection. Previously, `--generate-only` served this purpose in addition to only allowing txs to be generated. Now, `--generate-only` solely
    allows txs to be generated without being broadcasted and disallows Keybase use and `--offline` allows the use of Keybase but does not allow any
    functionality that requires an online connection.
    * (cli) [#7764](https://github.com/cosmos/cosmos-sdk/pull/7764) Update x/banking and x/crisis InitChain to improve node startup time
    * (client) [#5856](https://github.com/cosmos/cosmos-sdk/pull/5856) Added the possibility to set `--offline` flag with config command.
    * (client) [#5895](https://github.com/cosmos/cosmos-sdk/issues/5895) show config options in the config command's help screen.
    * (client/keys) [#8043](https://github.com/cosmos/cosmos-sdk/pull/8043) Add support for export of unarmored private key
    * (client/tx) [#7801](https://github.com/cosmos/cosmos-sdk/pull/7801) Update sign-batch multisig to work online
    * (x/genutil) [#8099](https://github.com/cosmos/cosmos-sdk/pull/8099) `init` now supports a `--recover` flag to recover
    the private validator key from a given mnemonic
* **Modules**
    * (x/auth) [#5702](https://github.com/cosmos/cosmos-sdk/pull/5702) Add parameter querying support for `x/auth`.
    * (x/auth/ante) [#6040](https://github.com/cosmos/cosmos-sdk/pull/6040) `AccountKeeper` interface used for `NewAnteHandler` and handler's decorators to add support of using custom `AccountKeeper` implementations.
    * (x/evidence) [#5952](https://github.com/cosmos/cosmos-sdk/pull/5952) Tendermint Consensus parameters can now be changed via parameter change proposals through `x/gov`.
    * (x/evidence) [#5961](https://github.com/cosmos/cosmos-sdk/issues/5961) Add `StoreDecoder` simulation for evidence module.
    * (x/ibc) [#5948](https://github.com/cosmos/cosmos-sdk/issues/5948) Add `InitGenesis` and `ExportGenesis` functions for `ibc` module.
    * (x/ibc-transfer) [#6871](https://github.com/cosmos/cosmos-sdk/pull/6871) Implement [ADR 001 - Coin Source Tracing](./docs/architecture/adr-001-coin-source-tracing.md).
    * (x/staking) [#6059](https://github.com/cosmos/cosmos-sdk/pull/6059) Updated `HistoricalEntries` parameter default to 100.
    * (x/staking) [#5584](https://github.com/cosmos/cosmos-sdk/pull/5584) Add util function `ToTmValidator` that converts a `staking.Validator` type to `*tmtypes.Validator`.
    * (x/staking) [#6163](https://github.com/cosmos/cosmos-sdk/pull/6163) CLI and REST call to unbonding delegations and delegations now accept
    pagination.
    * (x/staking) [#8178](https://github.com/cosmos/cosmos-sdk/pull/8178) Update default historical header number for stargate
* **General**
    * (crypto) [#7987](https://github.com/cosmos/cosmos-sdk/pull/7987) Fix the inconsistency of CryptoCdc, only use
    `codec/legacy.Cdc`.
    * (logging) [#8072](https://github.com/cosmos/cosmos-sdk/pull/8072) Refactor logging:
    _ Use [zerolog](https://github.com/rs/zerolog) over Tendermint's go-kit logging wrapper.
    _ Introduce Tendermint's `--log_format=plain|json` flag. Using format `json` allows for emitting structured JSON
    logs which can be consumed by an external logging facility (e.g. Loggly). Both formats log to STDERR. \* The existing `--log_level` flag and it's default value now solely relates to the global logging
    level (e.g. `info`, `debug`, etc...) instead of `<module>:<level>`.
    * (rest) [#7649](https://github.com/cosmos/cosmos-sdk/pull/7649) Return an unsigned tx in legacy GET /tx endpoint when signature conversion fails
    * (simulation) [#6002](https://github.com/cosmos/cosmos-sdk/pull/6002) Add randomized consensus params into simulation.
    * (store) [#6481](https://github.com/cosmos/cosmos-sdk/pull/6481) Move `SimpleProofsFromMap` from Tendermint into the SDK.
    * (store) [#6719](https://github.com/cosmos/cosmos-sdk/6754) Add validity checks to stores for nil and empty keys.
    * (SDK) Updated dependencies
        * Updated iavl dependency to v0.15.3
        * Update tendermint to v0.34.1
    * (types) [#7027](https://github.com/cosmos/cosmos-sdk/pull/7027) `Coin(s)` and `DecCoin(s)` updates:
        * Bump denomination max length to 128
        * Allow uppercase letters and numbers in denominations to support [ADR 001](./docs/architecture/adr-001-coin-source-tracing.md)
        * Added `Validate` function that returns a descriptive error
    * (types) [#5581](https://github.com/cosmos/cosmos-sdk/pull/5581) Add convenience functions {,Must}Bech32ifyAddressBytes.
    * (types/module) [#5724](https://github.com/cosmos/cosmos-sdk/issues/5724) The `types/module` package does no longer depend on `x/simulation`.
    * (types) [#5585](https://github.com/cosmos/cosmos-sdk/pull/5585) IBC additions:
        * `Coin` denomination max lenght has been increased to 32.
        * Added `CapabilityKey` alias for `StoreKey` to match IBC spec.
    * (types/rest) [#5900](https://github.com/cosmos/cosmos-sdk/pull/5900) Add Check\*Error function family to spare developers from replicating tons of boilerplate code.
    * (types) [#6128](https://github.com/cosmos/cosmos-sdk/pull/6137) Add `String()` method to `GasMeter`.
    * (types) [#6195](https://github.com/cosmos/cosmos-sdk/pull/6195) Add codespace to broadcast(sync/async) response.
    * (types) [#6897](https://github.com/cosmos/cosmos-sdk/issues/6897) Add KV type from tendermint to `types` directory.
    * (version) [#7848](https://github.com/cosmos/cosmos-sdk/pull/7848) [#7941](https://github.com/cosmos/cosmos-sdk/pull/7941)
    `version --long` output now shows the list of build dependencies and replaced build dependencies.

## [v0.39.1](https://github.com/cosmos/cosmos-sdk/releases/tag/v0.39.1) - 2020-08-11

### Client Breaking

* (x/auth) [#6861](https://github.com/cosmos/cosmos-sdk/pull/6861) Remove public key Bech32 encoding for all account types for JSON serialization, instead relying on direct Amino encoding. In addition, JSON serialization utilizes Amino instead of the Go stdlib, so integers are treated as strings.

### Improvements

* (client) [#6853](https://github.com/cosmos/cosmos-sdk/pull/6853) Add --unsafe-cors flag.

## [v0.39.0](https://github.com/cosmos/cosmos-sdk/releases/tag/v0.39.0) - 2020-07-20

### Improvements

* (deps) Bump IAVL version to [v0.14.0](https://github.com/cosmos/iavl/releases/tag/v0.14.0)
* (client) [#5585](https://github.com/cosmos/cosmos-sdk/pull/5585) `CLIContext` additions:
    * Introduce `QueryABCI` that returns the full `abci.ResponseQuery` with inclusion Merkle proofs.
    * Added `prove` flag for Merkle proof verification.
* (x/staking) [#6791)](https://github.com/cosmos/cosmos-sdk/pull/6791) Close {UBDQueue,RedelegationQueu}Iterator once used.

### API Breaking Changes

* (baseapp) [#5837](https://github.com/cosmos/cosmos-sdk/issues/5837) Transaction simulation now returns a `SimulationResponse` which contains the `GasInfo` and `Result` from the execution.

### Client Breaking Changes

* (x/auth) [#6745](https://github.com/cosmos/cosmos-sdk/issues/6745) Remove BaseAccount's custom JSON {,un}marshalling.

### Bug Fixes

* (store) [#6475](https://github.com/cosmos/cosmos-sdk/pull/6475) Revert IAVL pruning functionality introduced in
  [v0.13.0](https://github.com/cosmos/iavl/releases/tag/v0.13.0),
  where the IAVL no longer keeps states in-memory in which it flushes periodically. IAVL now commits and
  flushes every state to disk as it did pre-v0.13.0. The SDK's multi-store will track and ensure the proper
  heights are pruned. The operator can set the pruning options via a `pruning` config via the CLI or
  through `app.toml`. The `pruning` flag exposes `default|everything|nothing|custom` as options --
  see docs for further details. If the operator chooses `custom`, they may provide granular pruning
  options `pruning-keep-recent`, `pruning-keep-every`, and `pruning-interval`. The former two options
  dictate how many recent versions are kept on disk and the offset of what versions are kept after that
  respectively, and the latter defines the height interval in which versions are deleted in a batch.
  **Note, there are some client-facing API breaking changes with regard to IAVL, stores, and pruning settings.**
* (x/distribution) [#6210](https://github.com/cosmos/cosmos-sdk/pull/6210) Register `MsgFundCommunityPool` in distribution amino codec.
* (types) [#5741](https://github.com/cosmos/cosmos-sdk/issues/5741) Prevent `ChainAnteDecorators()` from panicking when empty `AnteDecorator` slice is supplied.
* (baseapp) [#6306](https://github.com/cosmos/cosmos-sdk/issues/6306) Prevent events emitted by the antehandler from being persisted between transactions.
* (client/keys) [#5091](https://github.com/cosmos/cosmos-sdk/issues/5091) `keys parse` does not honor client app's configuration.
* (x/bank) [#6674](https://github.com/cosmos/cosmos-sdk/pull/6674) Create account if recipient does not exist on handing `MsgMultiSend`.
* (x/auth) [#6287](https://github.com/cosmos/cosmos-sdk/pull/6287) Fix nonce stuck when sending multiple transactions from an account in a same block.

## [v0.38.5] - 2020-07-02

### Improvements

* (tendermint) Bump Tendermint version to [v0.33.6](https://github.com/tendermint/tendermint/releases/tag/v0.33.6).

## [v0.38.4] - 2020-05-21

### Bug Fixes

* (x/auth) [#5950](https://github.com/cosmos/cosmos-sdk/pull/5950) Fix `IncrementSequenceDecorator` to use is `IsReCheckTx` instead of `IsCheckTx` to allow account sequence incrementing.

## [v0.38.3] - 2020-04-09

### Improvements

* (tendermint) Bump Tendermint version to [v0.33.3](https://github.com/tendermint/tendermint/releases/tag/v0.33.3).

## [v0.38.2] - 2020-03-25

### Bug Fixes

* (baseapp) [#5718](https://github.com/cosmos/cosmos-sdk/pull/5718) Remove call to `ctx.BlockGasMeter` during failed message validation which resulted in a panic when the tx execution mode was `CheckTx`.
* (x/genutil) [#5775](https://github.com/cosmos/cosmos-sdk/pull/5775) Fix `ExportGenesis` in `x/genutil` to export default genesis state (`[]`) instead of `null`.
* (client) [#5618](https://github.com/cosmos/cosmos-sdk/pull/5618) Fix crash on the client when the verifier is not set.
* (crypto/keys/mintkey) [#5823](https://github.com/cosmos/cosmos-sdk/pull/5823) fix errors handling in `UnarmorPubKeyBytes` (underlying armoring function's return error was not being checked).
* (x/distribution) [#5620](https://github.com/cosmos/cosmos-sdk/pull/5620) Fix nil pointer deref in distribution tax/reward validation helpers.

### Improvements

* (rest) [#5648](https://github.com/cosmos/cosmos-sdk/pull/5648) Enhance /txs usability:
    * Add `tx.minheight` key to filter transaction with an inclusive minimum block height
    * Add `tx.maxheight` key to filter transaction with an inclusive maximum block height
* (crypto/keys) [#5739](https://github.com/cosmos/cosmos-sdk/pull/5739) Print an error message if the password input failed.

## [v0.38.1] - 2020-02-11

### Improvements

* (modules) [#5597](https://github.com/cosmos/cosmos-sdk/pull/5597) Add `amount` event attribute to the `complete_unbonding`
  and `complete_redelegation` events that reflect the total balances of the completed unbondings and redelegations
  respectively.

### Bug Fixes

* (types) [#5579](https://github.com/cosmos/cosmos-sdk/pull/5579) The IAVL `Store#Commit` method has been refactored to
  delete a flushed version if it is not a snapshot version. The root multi-store now keeps track of `commitInfo` instead
  of `types.CommitID`. During `Commit` of the root multi-store, `lastCommitInfo` is updated from the saved state
  and is only flushed to disk if it is a snapshot version. During `Query` of the root multi-store, if the request height
  is the latest height, we'll use the store's `lastCommitInfo`. Otherwise, we fetch `commitInfo` from disk.
* (x/bank) [#5531](https://github.com/cosmos/cosmos-sdk/issues/5531) Added missing amount event to MsgMultiSend, emitted for each output.
* (x/gov) [#5622](https://github.com/cosmos/cosmos-sdk/pull/5622) Track any events emitted from a proposal's handler upon successful execution.

## [v0.38.0] - 2020-01-23

### State Machine Breaking

* (genesis) [#5506](https://github.com/cosmos/cosmos-sdk/pull/5506) The `x/distribution` genesis state
  now includes `params` instead of individual parameters.
* (genesis) [#5017](https://github.com/cosmos/cosmos-sdk/pull/5017) The `x/genaccounts` module has been
  deprecated and all components removed except the `legacy/` package. This requires changes to the
  genesis state. Namely, `accounts` now exist under `app_state.auth.accounts`. The corresponding migration
  logic has been implemented for v0.38 target version. Applications can migrate via:
  `$ {appd} migrate v0.38 genesis.json`.
* (modules) [#5299](https://github.com/cosmos/cosmos-sdk/pull/5299) Handling of `ABCIEvidenceTypeDuplicateVote`
  during `BeginBlock` along with the corresponding parameters (`MaxEvidenceAge`) have moved from the
  `x/slashing` module to the `x/evidence` module.

### API Breaking Changes

* (modules) [#5506](https://github.com/cosmos/cosmos-sdk/pull/5506) Remove individual setters of `x/distribution` parameters. Instead, follow the module spec in getting parameters, setting new value(s) and finally calling `SetParams`.
* (types) [#5495](https://github.com/cosmos/cosmos-sdk/pull/5495) Remove redundant `(Must)Bech32ify*` and `(Must)Get*KeyBech32` functions in favor of `(Must)Bech32ifyPubKey` and `(Must)GetPubKeyFromBech32` respectively, both of which take a `Bech32PubKeyType` (string).
* (types) [#5430](https://github.com/cosmos/cosmos-sdk/pull/5430) `DecCoins#Add` parameter changed from `DecCoins`
  to `...DecCoin`, `Coins#Add` parameter changed from `Coins` to `...Coin`.
* (baseapp/types) [#5421](https://github.com/cosmos/cosmos-sdk/pull/5421) The `Error` interface (`types/errors.go`)
  has been removed in favor of the concrete type defined in `types/errors/` which implements the standard `error` interface.
    * As a result, the `Handler` and `Querier` implementations now return a standard `error`.
  Within `BaseApp`, `runTx` now returns a `(GasInfo, *Result, error)`tuple and`runMsgs`returns a `(_Result, error)`tuple. A reference to a`Result`is now used to indicate success whereas an error signals an invalid message or failed message execution. As a result, the fields`Code`, `Codespace`, `GasWanted`, and `GasUsed`have been removed the`Result`type. The latter two fields are now found in the`GasInfo` type which is always returned regardless of execution outcome.
  _ Note to developers: Since all handlers and queriers must now return a standard `error`, the `types/errors/`
  package contains all the relevant and pre-registered errors that you typically work with. A typical
  error returned will look like `sdkerrors.Wrap(sdkerrors.ErrUnknownRequest, "...")`. You can retrieve
  relevant ABCI information from the error via `ABCIInfo`.
* (client) [#5442](https://github.com/cosmos/cosmos-sdk/pull/5442) Remove client/alias.go as it's not necessary and
  components can be imported directly from the packages.
* (store) [#4748](https://github.com/cosmos/cosmos-sdk/pull/4748) The `CommitMultiStore` interface
  now requires a `SetInterBlockCache` method. Applications that do not wish to support this can simply
  have this method perform a no-op.
* (modules) [#4665](https://github.com/cosmos/cosmos-sdk/issues/4665) Refactored `x/gov` module structure and dev-UX:
    * Prepare for module spec integration
    * Update gov keys to use big endian encoding instead of little endian
* (modules) [#5017](https://github.com/cosmos/cosmos-sdk/pull/5017) The `x/genaccounts` module has been deprecated and all components removed except the `legacy/` package.
* [#4486](https://github.com/cosmos/cosmos-sdk/issues/4486) Vesting account types decoupled from the `x/auth` module and now live under `x/auth/vesting`. Applications wishing to use vesting account types must be sure to register types via `RegisterCodec` under the new vesting package.
* [#4486](https://github.com/cosmos/cosmos-sdk/issues/4486) The `NewBaseVestingAccount` constructor returns an error
  if the provided arguments are invalid.
* (x/auth) [#5006](https://github.com/cosmos/cosmos-sdk/pull/5006) Modular `AnteHandler` via composable decorators:
    * The `AnteHandler` interface now returns `(newCtx Context, err error)` instead of `(newCtx Context, result sdk.Result, abort bool)`
    * The `NewAnteHandler` function returns an `AnteHandler` function that returns the new `AnteHandler`
    interface and has been moved into the `auth/ante` directory.
    * `ValidateSigCount`, `ValidateMemo`, `ProcessPubKey`, `EnsureSufficientMempoolFee`, and `GetSignBytes`
    have all been removed as public functions.
    * Invalid Signatures may return `InvalidPubKey` instead of `Unauthorized` error, since the transaction
    will first hit `SetPubKeyDecorator` before the `SigVerificationDecorator` runs.
    * `StdTx#GetSignatures` will return an array of just signature byte slices `[][]byte` instead of
    returning an array of `StdSignature` structs. To replicate the old behavior, use the public field
    `StdTx.Signatures` to get back the array of StdSignatures `[]StdSignature`.
* (modules) [#5299](https://github.com/cosmos/cosmos-sdk/pull/5299) `HandleDoubleSign` along with params `MaxEvidenceAge` and `DoubleSignJailEndTime` have moved from the `x/slashing` module to the `x/evidence` module.
* (keys) [#4941](https://github.com/cosmos/cosmos-sdk/issues/4941) Keybase concrete types constructors such as `NewKeyBaseFromDir` and `NewInMemory` now accept optional parameters of type `KeybaseOption`. These
  optional parameters are also added on the keys sub-commands functions, which are now public, and allows
  these options to be set on the commands or ignored to default to previous behavior.
* [#5547](https://github.com/cosmos/cosmos-sdk/pull/5547) `NewKeyBaseFromHomeFlag` constructor has been removed.
* [#5439](https://github.com/cosmos/cosmos-sdk/pull/5439) Further modularization was done to the `keybase`
  package to make it more suitable for use with different key formats and algorithms:
  _ The `WithKeygenFunc` function added as a `KeybaseOption` which allows a custom bytes to key
  implementation to be defined when keys are created.
  _ The `WithDeriveFunc` function added as a `KeybaseOption` allows custom logic for deriving a key
  from a mnemonic, bip39 password, and HD Path.
  _ BIP44 is no longer build into `keybase.CreateAccount()`. It is however the default when using
  the `client/keys` add command.
  _ `SupportedAlgos` and `SupportedAlgosLedger` functions return a slice of `SigningAlgo`s that are
  supported by the keybase and the ledger integration respectively.
* (simapp) [#5419](https://github.com/cosmos/cosmos-sdk/pull/5419) The `helpers.GenTx()` now accepts a gas argument.
* (baseapp) [#5455](https://github.com/cosmos/cosmos-sdk/issues/5455) A `sdk.Context` is now passed into the `router.Route()` function.

### Client Breaking Changes

* (rest) [#5270](https://github.com/cosmos/cosmos-sdk/issues/5270) All account types now implement custom JSON serialization.
* (rest) [#4783](https://github.com/cosmos/cosmos-sdk/issues/4783) The balance field in the DelegationResponse type is now sdk.Coin instead of sdk.Int
* (x/auth) [#5006](https://github.com/cosmos/cosmos-sdk/pull/5006) The gas required to pass the `AnteHandler` has
  increased significantly due to modular `AnteHandler` support. Increase GasLimit accordingly.
* (rest) [#5336](https://github.com/cosmos/cosmos-sdk/issues/5336) `MsgEditValidator` uses `description` instead of `Description` as a JSON key.
* (keys) [#5097](https://github.com/cosmos/cosmos-sdk/pull/5097) Due to the keybase -> keyring transition, keys need to be migrated. See `keys migrate` command for more info.
* (x/auth) [#5424](https://github.com/cosmos/cosmos-sdk/issues/5424) Drop `decode-tx` command from x/auth/client/cli, duplicate of the `decode` command.

### Features

* (store) [#5435](https://github.com/cosmos/cosmos-sdk/pull/5435) New iterator for paginated requests. Iterator limits DB reads to the range of the requested page.
* (x/evidence) [#5240](https://github.com/cosmos/cosmos-sdk/pull/5240) Initial implementation of the `x/evidence` module.
* (cli) [#5212](https://github.com/cosmos/cosmos-sdk/issues/5212) The `q gov proposals` command now supports pagination.
* (store) [#4724](https://github.com/cosmos/cosmos-sdk/issues/4724) Multistore supports substore migrations upon load. New `rootmulti.Store.LoadLatestVersionAndUpgrade` method in
  `Baseapp` supports `StoreLoader` to enable various upgrade strategies. It no
  longer panics if the store to load contains substores that we didn't explicitly mount.
* [#4972](https://github.com/cosmos/cosmos-sdk/issues/4972) A `TxResponse` with a corresponding code
  and tx hash will be returned for specific Tendermint errors:
  _ `CodeTxInMempoolCache`
  _ `CodeMempoolIsFull` \* `CodeTxTooLarge`
* [#3872](https://github.com/cosmos/cosmos-sdk/issues/3872) Implement a RESTful endpoint and cli command to decode transactions.
* (keys) [#4754](https://github.com/cosmos/cosmos-sdk/pull/4754) Introduce new Keybase implementation that can
  leverage operating systems' built-in functionalities to securely store secrets. MacOS users may encounter
  the following [issue](https://github.com/keybase/go-keychain/issues/47) with the `go-keychain` library. If
  you encounter this issue, you must upgrade your xcode command line tools to version >= `10.2`. You can
  upgrade via: `sudo rm -rf /Library/Developer/CommandLineTools; xcode-select --install`. Verify the
  correct version via: `pkgutil --pkg-info=com.apple.pkg.CLTools_Executables`.
* [#5355](https://github.com/cosmos/cosmos-sdk/pull/5355) Client commands accept a new `--keyring-backend` option through which users can specify which backend should be used
  by the new key store:
  _ `os`: use OS default credentials storage (default).
  _ `file`: use encrypted file-based store.
  _ `kwallet`: use [KDE Wallet](https://utils.kde.org/projects/kwalletmanager/) service.
  _ `pass`: use the [pass](https://www.passwordstore.org/) command line password manager. \* `test`: use password-less key store. *For testing purposes only. Use it at your own risk.*
* (keys) [#5097](https://github.com/cosmos/cosmos-sdk/pull/5097) New `keys migrate` command to assist users migrate their keys
  to the new keyring.
* (keys) [#5366](https://github.com/cosmos/cosmos-sdk/pull/5366) `keys list` now accepts a `--list-names` option to list key names only, whilst the `keys delete`
  command can delete multiple keys by passing their names as arguments. The aforementioned commands can then be piped together, e.g.
  `appcli keys list -n | xargs appcli keys delete`
* (modules) [#4233](https://github.com/cosmos/cosmos-sdk/pull/4233) Add upgrade module that coordinates software upgrades of live chains.
* [#4486](https://github.com/cosmos/cosmos-sdk/issues/4486) Introduce new `PeriodicVestingAccount` vesting account type
  that allows for arbitrary vesting periods.
* (baseapp) [#5196](https://github.com/cosmos/cosmos-sdk/pull/5196) Baseapp has a new `runTxModeReCheck` to allow applications to skip expensive and unnecessary re-checking of transactions.
* (types) [#5196](https://github.com/cosmos/cosmos-sdk/pull/5196) Context has new `IsRecheckTx() bool` and `WithIsReCheckTx(bool) Context` methods to to be used in the `AnteHandler`.
* (x/auth/ante) [#5196](https://github.com/cosmos/cosmos-sdk/pull/5196) AnteDecorators have been updated to avoid unnecessary checks when `ctx.IsReCheckTx() == true`
* (x/auth) [#5006](https://github.com/cosmos/cosmos-sdk/pull/5006) Modular `AnteHandler` via composable decorators:
    * The `AnteDecorator` interface has been introduced to allow users to implement modular `AnteHandler`
    functionality that can be composed together to create a single `AnteHandler` rather than implementing
    a custom `AnteHandler` completely from scratch, where each `AnteDecorator` allows for custom behavior in
    tightly defined and logically isolated manner. These custom `AnteDecorator` can then be chained together
    with default `AnteDecorator` or third-party `AnteDecorator` to create a modularized `AnteHandler`
    which will run each `AnteDecorator` in the order specified in `ChainAnteDecorators`. For details
    on the new architecture, refer to the [ADR](docs/architecture/adr-010-modular-antehandler.md).
    * `ChainAnteDecorators` function has been introduced to take in a list of `AnteDecorators` and chain
    them in sequence and return a single `AnteHandler`:
    _ `SetUpContextDecorator`: Sets `GasMeter` in context and creates defer clause to recover from any
    `OutOfGas` panics in future AnteDecorators and return `OutOfGas` error to `BaseApp`. It MUST be the
    first `AnteDecorator` in the chain for any application that uses gas (or another one that sets the gas meter).
    _ `ValidateBasicDecorator`: Calls tx.ValidateBasic and returns any non-nil error.
    _ `ValidateMemoDecorator`: Validates tx memo with application parameters and returns any non-nil error.
    _ `ConsumeGasTxSizeDecorator`: Consumes gas proportional to the tx size based on application parameters.
    _ `MempoolFeeDecorator`: Checks if fee is above local mempool `minFee` parameter during `CheckTx`.
    _ `DeductFeeDecorator`: Deducts the `FeeAmount` from first signer of the transaction.
    _ `SetPubKeyDecorator`: Sets pubkey of account in any account that does not already have pubkey saved in state machine.
    _ `SigGasConsumeDecorator`: Consume parameter-defined amount of gas for each signature.
    _ `SigVerificationDecorator`: Verify each signature is valid, return if there is an error.
    _ `ValidateSigCountDecorator`: Validate the number of signatures in tx based on app-parameters. \* `IncrementSequenceDecorator`: Increments the account sequence for each signer to prevent replay attacks.
* (cli) [#5223](https://github.com/cosmos/cosmos-sdk/issues/5223) Cosmos Ledger App v2.0.0 is now supported. The changes are backwards compatible and App v1.5.x is still supported.
* (x/staking) [#5380](https://github.com/cosmos/cosmos-sdk/pull/5380) Introduced ability to store historical info entries in staking keeper, allows applications to introspect specified number of past headers and validator sets
    * Introduces new parameter `HistoricalEntries` which allows applications to determine how many recent historical info entries they want to persist in store. Default value is 0.
    * Introduces cli commands and rest routes to query historical information at a given height
* (modules) [#5249](https://github.com/cosmos/cosmos-sdk/pull/5249) Funds are now allowed to be directly sent to the community pool (via the distribution module account).
* (keys) [#4941](https://github.com/cosmos/cosmos-sdk/issues/4941) Introduce keybase option to allow overriding the default private key implementation of a key generated through the `keys add` cli command.
* (keys) [#5439](https://github.com/cosmos/cosmos-sdk/pull/5439) Flags `--algo` and `--hd-path` are added to
  `keys add` command in order to make use of keybase modularized. By default, it uses (0, 0) bip44
  HD path and secp256k1 keys, so is non-breaking.
* (types) [#5447](https://github.com/cosmos/cosmos-sdk/pull/5447) Added `ApproxRoot` function to sdk.Decimal type in order to get the nth root for a decimal number, where n is a positive integer.
    * An `ApproxSqrt` function was also added for convenience around the common case of n=2.

### Improvements

* (iavl) [#5538](https://github.com/cosmos/cosmos-sdk/pull/5538) Remove manual IAVL pruning in favor of IAVL's internal pruning strategy.
* (server) [#4215](https://github.com/cosmos/cosmos-sdk/issues/4215) The `--pruning` flag
  has been moved to the configuration file, to allow easier node configuration.
* (cli) [#5116](https://github.com/cosmos/cosmos-sdk/issues/5116) The `CLIContext` now supports multiple verifiers
  when connecting to multiple chains. The connecting chain's `CLIContext` will have to have the correct
  chain ID and node URI or client set. To use a `CLIContext` with a verifier for another chain:

  ```go
  // main or parent chain (chain as if you're running without IBC)
  mainCtx := context.NewCLIContext()

  // connecting IBC chain
  sideCtx := context.NewCLIContext().
    WithChainID(sideChainID).
    WithNodeURI(sideChainNodeURI) // or .WithClient(...)

  sideCtx = sideCtx.WithVerifier(
    context.CreateVerifier(sideCtx, context.DefaultVerifierCacheSize),
  )
  ```

* (modules) [#5017](https://github.com/cosmos/cosmos-sdk/pull/5017) The `x/auth` package now supports
  generalized genesis accounts through the `GenesisAccount` interface.
* (modules) [#4762](https://github.com/cosmos/cosmos-sdk/issues/4762) Deprecate remove and add permissions in ModuleAccount.
* (modules) [#4760](https://github.com/cosmos/cosmos-sdk/issues/4760) update `x/auth` to match module spec.
* (modules) [#4814](https://github.com/cosmos/cosmos-sdk/issues/4814) Add security contact to Validator description.
* (modules) [#4875](https://github.com/cosmos/cosmos-sdk/issues/4875) refactor integration tests to use SimApp and separate test package
* (sdk) [#4566](https://github.com/cosmos/cosmos-sdk/issues/4566) Export simulation's parameters and app state to JSON in order to reproduce bugs and invariants.
* (sdk) [#4640](https://github.com/cosmos/cosmos-sdk/issues/4640) improve import/export simulation errors by extending `DiffKVStores` to return an array of `KVPairs` that are then compared to check for inconsistencies.
* (sdk) [#4717](https://github.com/cosmos/cosmos-sdk/issues/4717) refactor `x/slashing` to match the new module spec
* (sdk) [#4758](https://github.com/cosmos/cosmos-sdk/issues/4758) update `x/genaccounts` to match module spec
* (simulation) [#4824](https://github.com/cosmos/cosmos-sdk/issues/4824) `PrintAllInvariants` flag will print all failed invariants
* (simulation) [#4490](https://github.com/cosmos/cosmos-sdk/issues/4490) add `InitialBlockHeight` flag to resume a simulation from a given block

    * Support exporting the simulation stats to a given JSON file

* (simulation) [#4847](https://github.com/cosmos/cosmos-sdk/issues/4847), [#4838](https://github.com/cosmos/cosmos-sdk/pull/4838) and [#4869](https://github.com/cosmos/cosmos-sdk/pull/4869) `SimApp` and simulation refactors:
    * Implement `SimulationManager` for executing modules' simulation functionalities in a modularized way
    * Add `RegisterStoreDecoders` to the `SimulationManager` for decoding each module's types
    * Add `GenerateGenesisStates` to the `SimulationManager` to generate a randomized `GenState` for each module
    * Add `RandomizedParams` to the `SimulationManager` that registers each modules' parameters in order to
    simulate `ParamChangeProposal`s' `Content`s
    * Add `WeightedOperations` to the `SimulationManager` that define simulation operations (modules' `Msg`s) with their
    respective weights (i.e chance of being simulated).
    * Add `ProposalContents` to the `SimulationManager` to register each module's governance proposal `Content`s.
* (simulation) [#4893](https://github.com/cosmos/cosmos-sdk/issues/4893) Change `SimApp` keepers to be public and add getter functions for keys and codec
* (simulation) [#4906](https://github.com/cosmos/cosmos-sdk/issues/4906) Add simulation `Config` struct that wraps simulation flags
* (simulation) [#4935](https://github.com/cosmos/cosmos-sdk/issues/4935) Update simulation to reflect a proper `ABCI` application without bypassing `BaseApp` semantics
* (simulation) [#5378](https://github.com/cosmos/cosmos-sdk/pull/5378) Simulation tests refactor:
    * Add `App` interface for general SDK-based app's methods.
    * Refactor and cleanup simulation tests into util functions to simplify their implementation for other SDK apps.
* (store) [#4792](https://github.com/cosmos/cosmos-sdk/issues/4792) panic on non-registered store
* (types) [#4821](https://github.com/cosmos/cosmos-sdk/issues/4821) types/errors package added with support for stacktraces. It is meant as a more feature-rich replacement for sdk.Errors in the mid-term.
* (store) [#1947](https://github.com/cosmos/cosmos-sdk/issues/1947) Implement inter-block (persistent)
  caching through `CommitKVStoreCacheManager`. Any application wishing to utilize an inter-block cache
  must set it in their app via a `BaseApp` option. The `BaseApp` docs have been drastically improved
  to detail this new feature and how state transitions occur.
* (docs/spec) All module specs moved into their respective module dir in x/ (i.e. docs/spec/staking -->> x/staking/spec)
* (docs/) [#5379](https://github.com/cosmos/cosmos-sdk/pull/5379) Major documentation refactor, including:
    * (docs/intro/) Add and improve introduction material for newcomers.
    * (docs/basics/) Add documentation about basic concepts of the cosmos sdk such as the anatomy of an SDK application, the transaction lifecycle or accounts.
    * (docs/core/) Add documentation about core conepts of the cosmos sdk such as `baseapp`, `server`, `store`s, `context` and more.
    * (docs/building-modules/) Add reference documentation on concepts relevant for module developers (`keeper`, `handler`, `messages`, `queries`,...).
    * (docs/interfaces/) Add documentation on building interfaces for the Cosmos SDK.
    * Redesigned user interface that features new dynamically generated sidebar, build-time code embedding from GitHub, new homepage as well as many other improvements.
* (types) [#5428](https://github.com/cosmos/cosmos-sdk/pull/5428) Add `Mod` (modulo) method and `RelativePow` (exponentation) function for `Uint`.
* (modules) [#5506](https://github.com/cosmos/cosmos-sdk/pull/5506) Remove redundancy in `x/distribution`s use of parameters. There
  now exists a single `Params` type with a getter and setter along with a getter for each individual parameter.

### Bug Fixes

* (client) [#5303](https://github.com/cosmos/cosmos-sdk/issues/5303) Fix ignored error in tx generate only mode.
* (cli) [#4763](https://github.com/cosmos/cosmos-sdk/issues/4763) Fix flag `--min-self-delegation` for staking `EditValidator`
* (keys) Fix ledger custom coin type support bug.
* (x/gov) [#5107](https://github.com/cosmos/cosmos-sdk/pull/5107) Sum validator operator's all voting power when tally votes
* (rest) [#5212](https://github.com/cosmos/cosmos-sdk/issues/5212) Fix pagination in the `/gov/proposals` handler.

## [v0.37.14] - 2020-08-12

### Improvements

* (tendermint) Bump Tendermint version to [v0.32.13](https://github.com/tendermint/tendermint/releases/tag/v0.32.13).

## [v0.37.13] - 2020-06-03

### Improvements

* (tendermint) Bump Tendermint version to [v0.32.12](https://github.com/tendermint/tendermint/releases/tag/v0.32.12).
* (cosmos-ledger-go) Bump Cosmos Ledger Wallet library version to [v0.11.1](https://github.com/cosmos/ledger-cosmos-go/releases/tag/v0.11.1).

## [v0.37.12] - 2020-05-05

### Improvements

* (tendermint) Bump Tendermint version to [v0.32.11](https://github.com/tendermint/tendermint/releases/tag/v0.32.11).

## [v0.37.11] - 2020-04-22

### Bug Fixes

* (x/staking) [#6021](https://github.com/cosmos/cosmos-sdk/pull/6021) --trust-node's false default value prevents creation of the genesis transaction.

## [v0.37.10] - 2020-04-22

### Bug Fixes

* (client/context) [#5964](https://github.com/cosmos/cosmos-sdk/issues/5964) Fix incorrect instantiation of tmlite verifier when --trust-node is off.

## [v0.37.9] - 2020-04-09

### Improvements

* (tendermint) Bump Tendermint version to [v0.32.10](https://github.com/tendermint/tendermint/releases/tag/v0.32.10).

## [v0.37.8] - 2020-03-11

### Bug Fixes

* (rest) [#5508](https://github.com/cosmos/cosmos-sdk/pull/5508) Fix `x/distribution` endpoints to properly return height in the response.
* (x/genutil) [#5499](https://github.com/cosmos/cosmos-sdk/pull/) Ensure `DefaultGenesis` returns valid and non-nil default genesis state.
* (x/genutil) [#5775](https://github.com/cosmos/cosmos-sdk/pull/5775) Fix `ExportGenesis` in `x/genutil` to export default genesis state (`[]`) instead of `null`.
* (genesis) [#5086](https://github.com/cosmos/cosmos-sdk/issues/5086) Ensure `gentxs` are always an empty array instead of `nil`.

### Improvements

* (rest) [#5648](https://github.com/cosmos/cosmos-sdk/pull/5648) Enhance /txs usability:
    * Add `tx.minheight` key to filter transaction with an inclusive minimum block height
    * Add `tx.maxheight` key to filter transaction with an inclusive maximum block height

## [v0.37.7] - 2020-02-10

### Improvements

* (modules) [#5597](https://github.com/cosmos/cosmos-sdk/pull/5597) Add `amount` event attribute to the `complete_unbonding`
  and `complete_redelegation` events that reflect the total balances of the completed unbondings and redelegations
  respectively.

### Bug Fixes

* (x/gov) [#5622](https://github.com/cosmos/cosmos-sdk/pull/5622) Track any events emitted from a proposal's handler upon successful execution.
* (x/bank) [#5531](https://github.com/cosmos/cosmos-sdk/issues/5531) Added missing amount event to MsgMultiSend, emitted for each output.

## [v0.37.6] - 2020-01-21

### Improvements

* (tendermint) Bump Tendermint version to [v0.32.9](https://github.com/tendermint/tendermint/releases/tag/v0.32.9)

## [v0.37.5] - 2020-01-07

### Features

* (types) [#5360](https://github.com/cosmos/cosmos-sdk/pull/5360) Implement `SortableDecBytes` which
  allows the `Dec` type be sortable.

### Improvements

* (tendermint) Bump Tendermint version to [v0.32.8](https://github.com/tendermint/tendermint/releases/tag/v0.32.8)
* (cli) [#5482](https://github.com/cosmos/cosmos-sdk/pull/5482) Remove old "tags" nomenclature from the `q txs` command in
  favor of the new events system. Functionality remains unchanged except that `=` is used instead of `:` to be
  consistent with the API's use of event queries.

### Bug Fixes

* (iavl) [#5276](https://github.com/cosmos/cosmos-sdk/issues/5276) Fix potential race condition in `iavlIterator#Close`.
* (baseapp) [#5350](https://github.com/cosmos/cosmos-sdk/issues/5350) Allow a node to restart successfully
  after a `halt-height` or `halt-time` has been triggered.
* (types) [#5395](https://github.com/cosmos/cosmos-sdk/issues/5395) Fix `Uint#LTE`.
* (types) [#5408](https://github.com/cosmos/cosmos-sdk/issues/5408) `NewDecCoins` constructor now sorts the coins.

## [v0.37.4] - 2019-11-04

### Improvements

* (tendermint) Bump Tendermint version to [v0.32.7](https://github.com/tendermint/tendermint/releases/tag/v0.32.7)
* (ledger) [#4716](https://github.com/cosmos/cosmos-sdk/pull/4716) Fix ledger custom coin type support bug.

### Bug Fixes

* (baseapp) [#5200](https://github.com/cosmos/cosmos-sdk/issues/5200) Remove duplicate events from previous messages.

## [v0.37.3] - 2019-10-10

### Bug Fixes

* (genesis) [#5095](https://github.com/cosmos/cosmos-sdk/issues/5095) Fix genesis file migration from v0.34 to
  v0.36/v0.37 not converting validator consensus pubkey to bech32 format.

### Improvements

* (tendermint) Bump Tendermint version to [v0.32.6](https://github.com/tendermint/tendermint/releases/tag/v0.32.6)

## [v0.37.1] - 2019-09-19

### Features

* (cli) [#4973](https://github.com/cosmos/cosmos-sdk/pull/4973) Enable application CPU profiling
  via the `--cpu-profile` flag.
* [#4979](https://github.com/cosmos/cosmos-sdk/issues/4979) Introduce a new `halt-time` config and
  CLI option to the `start` command. When provided, an application will halt during `Commit` when the
  block time is >= the `halt-time`.

### Improvements

* [#4990](https://github.com/cosmos/cosmos-sdk/issues/4990) Add `Events` to the `ABCIMessageLog` to
  provide context and grouping of events based on the messages they correspond to. The `Events` field
  in `TxResponse` is deprecated and will be removed in the next major release.

### Bug Fixes

* [#4979](https://github.com/cosmos/cosmos-sdk/issues/4979) Use `Signal(os.Interrupt)` over
  `os.Exit(0)` during configured halting to allow any `defer` calls to be executed.
* [#5034](https://github.com/cosmos/cosmos-sdk/issues/5034) Binary search in NFT Module wasn't working on larger sets.

## [v0.37.0] - 2019-08-21

### Bug Fixes

* (baseapp) [#4903](https://github.com/cosmos/cosmos-sdk/issues/4903) Various height query fixes:
    * Move height with proof check from `CLIContext` to `BaseApp` as the height
    can automatically be injected there.
    * Update `handleQueryStore` to resemble `handleQueryCustom`
* (simulation) [#4912](https://github.com/cosmos/cosmos-sdk/issues/4912) Fix SimApp ModuleAccountAddrs
  to properly return black listed addresses for bank keeper initialization.
* (cli) [#4919](https://github.com/cosmos/cosmos-sdk/pull/4919) Don't crash CLI
  if user doesn't answer y/n confirmation request.
* (cli) [#4927](https://github.com/cosmos/cosmos-sdk/issues/4927) Fix the `q gov vote`
  command to handle empty (pruned) votes correctly.

### Improvements

* (rest) [#4924](https://github.com/cosmos/cosmos-sdk/pull/4924) Return response
  height even upon error as it may be useful for the downstream caller and have
  `/auth/accounts/{address}` return a 200 with an empty account upon error when
  that error is that the account doesn't exist.

## [v0.36.0] - 2019-08-13

### Breaking Changes

* (rest) [#4837](https://github.com/cosmos/cosmos-sdk/pull/4837) Remove /version and /node_version
  endpoints in favor of refactoring /node_info to also include application version info.
* All REST responses now wrap the original resource/result. The response
  will contain two fields: height and result.
* [#3565](https://github.com/cosmos/cosmos-sdk/issues/3565) Updates to the governance module:
    * Rename JSON field from `proposal_content` to `content`
    * Rename JSON field from `proposal_id` to `id`
    * Disable `ProposalTypeSoftwareUpgrade` temporarily
* [#3775](https://github.com/cosmos/cosmos-sdk/issues/3775) unify sender transaction tag for ease of querying
* [#4255](https://github.com/cosmos/cosmos-sdk/issues/4255) Add supply module that passively tracks the supplies of a chain
    * Renamed `x/distribution` `ModuleName`
    * Genesis JSON and CLI now use `distribution` instead of `distr`
    * Introduce `ModuleAccount` type, which tracks the flow of coins held within a module
    * Replaced `FeeCollectorKeeper` for a `ModuleAccount`
    * Replaced the staking `Pool`, which coins are now held by the `BondedPool` and `NotBonded` module accounts
    * The `NotBonded` module account now only keeps track of the not bonded tokens within staking, instead of the whole chain
    * [#3628](https://github.com/cosmos/cosmos-sdk/issues/3628) Replaced governance's burn and deposit accounts for a `ModuleAccount`
    * Added a `ModuleAccount` for the distribution module
    * Added a `ModuleAccount` for the mint module
    [#4472](https://github.com/cosmos/cosmos-sdk/issues/4472) validation for crisis genesis
* [#3985](https://github.com/cosmos/cosmos-sdk/issues/3985) `ValidatorPowerRank` uses potential consensus power instead of tendermint power
* [#4104](https://github.com/cosmos/cosmos-sdk/issues/4104) Gaia has been moved to its own repository: https://github.com/cosmos/gaia
* [#4104](https://github.com/cosmos/cosmos-sdk/issues/4104) Rename gaiad.toml to app.toml. The internal contents of the application
  config remain unchanged.
* [#4159](https://github.com/cosmos/cosmos-sdk/issues/4159) create the default module patterns and module manager
* [#4230](https://github.com/cosmos/cosmos-sdk/issues/4230) Change the type of ABCIMessageLog#MsgIndex to uint16 for proper serialization.
* [#4250](https://github.com/cosmos/cosmos-sdk/issues/4250) BaseApp.Query() returns app's version string set via BaseApp.SetAppVersion()
  when handling /app/version queries instead of the version string passed as build
  flag at compile time.
* [#4262](https://github.com/cosmos/cosmos-sdk/issues/4262) GoSumHash is no longer returned by the version command.
* [#4263](https://github.com/cosmos/cosmos-sdk/issues/4263) RestServer#Start now takes read and write timeout arguments.
* [#4305](https://github.com/cosmos/cosmos-sdk/issues/4305) `GenerateOrBroadcastMsgs` no longer takes an `offline` parameter.
* [#4342](https://github.com/cosmos/cosmos-sdk/pull/4342) Upgrade go-amino to v0.15.0
* [#4351](https://github.com/cosmos/cosmos-sdk/issues/4351) InitCmd, AddGenesisAccountCmd, and CollectGenTxsCmd take node's and client's default home directories as arguments.
* [#4387](https://github.com/cosmos/cosmos-sdk/issues/4387) Refactor the usage of tags (now called events) to reflect the
  new ABCI events semantics:
    * Move `x/{module}/tags/tags.go` => `x/{module}/types/events.go`
    * Update `docs/specs`
    * Refactor tags in favor of new `Event(s)` type(s)
    * Update `Context` to use new `EventManager`
    * (Begin|End)Blocker no longer return tags, but rather uses new `EventManager`
    * Message handlers no longer return tags, but rather uses new `EventManager`
    Any component (e.g. BeginBlocker, message handler, etc...) wishing to emit an event must do so
    through `ctx.EventManger().EmitEvent(s)`.
    To reset or wipe emitted events: `ctx = ctx.WithEventManager(sdk.NewEventManager())`
    To get all emitted events: `events := ctx.EventManager().Events()`
* [#4437](https://github.com/cosmos/cosmos-sdk/issues/4437) Replace governance module store keys to use `[]byte` instead of `string`.
* [#4451](https://github.com/cosmos/cosmos-sdk/issues/4451) Improve modularization of clients and modules:
    * Module directory structure improved and standardized
    * Aliases autogenerated
    * Auth and bank related commands are now mounted under the respective moduels
    * Client initialization and mounting standardized
* [#4479](https://github.com/cosmos/cosmos-sdk/issues/4479) Remove codec argument redundency in client usage where
  the CLIContext's codec should be used instead.
* [#4488](https://github.com/cosmos/cosmos-sdk/issues/4488) Decouple client tx, REST, and ultil packages from auth. These packages have
  been restructured and retrofitted into the `x/auth` module.
* [#4521](https://github.com/cosmos/cosmos-sdk/issues/4521) Flatten x/bank structure by hiding module internals.
* [#4525](https://github.com/cosmos/cosmos-sdk/issues/4525) Remove --cors flag, the feature is long gone.
* [#4536](https://github.com/cosmos/cosmos-sdk/issues/4536) The `/auth/accounts/{address}` now returns a `height` in the response.
  The account is now nested under `account`.
* [#4543](https://github.com/cosmos/cosmos-sdk/issues/4543) Account getters are no longer part of client.CLIContext() and have now moved
  to reside in the auth-specific AccountRetriever.
* [#4588](https://github.com/cosmos/cosmos-sdk/issues/4588) Context does not depend on x/auth anymore. client/context is stripped out of the following features:
    * GetAccountDecoder()
    * CLIContext.WithAccountDecoder()
    * CLIContext.WithAccountStore()
    x/auth.AccountDecoder is unnecessary and consequently removed.
* [#4602](https://github.com/cosmos/cosmos-sdk/issues/4602) client/input.{Buffer,Override}Stdin() functions are removed. Thanks to cobra's new release they are now redundant.
* [#4633](https://github.com/cosmos/cosmos-sdk/issues/4633) Update old Tx search by tags APIs to use new Events
  nomenclature.
* [#4649](https://github.com/cosmos/cosmos-sdk/issues/4649) Refactor x/crisis as per modules new specs.
* [#3685](https://github.com/cosmos/cosmos-sdk/issues/3685) The default signature verification gas logic (`DefaultSigVerificationGasConsumer`) now specifies explicit key types rather than string pattern matching. This means that zones that depended on string matching to allow other keys will need to write a custom `SignatureVerificationGasConsumer` function.
* [#4663](https://github.com/cosmos/cosmos-sdk/issues/4663) Refactor bank keeper by removing private functions
    * `InputOutputCoins`, `SetCoins`, `SubtractCoins` and `AddCoins` are now part of the `SendKeeper` instead of the `Keeper` interface
* (tendermint) [#4721](https://github.com/cosmos/cosmos-sdk/pull/4721) Upgrade Tendermint to v0.32.1

### Features

* [#4843](https://github.com/cosmos/cosmos-sdk/issues/4843) Add RegisterEvidences function in the codec package to register
  Tendermint evidence types with a given codec.
* (rest) [#3867](https://github.com/cosmos/cosmos-sdk/issues/3867) Allow querying for genesis transaction when height query param is set to zero.
* [#2020](https://github.com/cosmos/cosmos-sdk/issues/2020) New keys export/import command line utilities to export/import private keys in ASCII format
  that rely on Keybase's new underlying ExportPrivKey()/ImportPrivKey() API calls.
* [#3565](https://github.com/cosmos/cosmos-sdk/issues/3565) Implement parameter change proposal support.
  Parameter change proposals can be submitted through the CLI
  or a REST endpoint. See docs for further usage.
* [#3850](https://github.com/cosmos/cosmos-sdk/issues/3850) Add `rewards` and `commission` to distribution tx tags.
* [#3981](https://github.com/cosmos/cosmos-sdk/issues/3981) Add support to gracefully halt a node at a given height
  via the node's `halt-height` config or CLI value.
* [#4144](https://github.com/cosmos/cosmos-sdk/issues/4144) Allow for configurable BIP44 HD path and coin type.
* [#4250](https://github.com/cosmos/cosmos-sdk/issues/4250) New BaseApp.{,Set}AppVersion() methods to get/set app's version string.
* [#4263](https://github.com/cosmos/cosmos-sdk/issues/4263) Add `--read-timeout` and `--write-timeout` args to the `rest-server` command
  to support custom RPC R/W timeouts.
* [#4271](https://github.com/cosmos/cosmos-sdk/issues/4271) Implement Coins#IsAnyGT
* [#4318](https://github.com/cosmos/cosmos-sdk/issues/4318) Support height queries. Queries against nodes that have the queried
  height pruned will return an error.
* [#4409](https://github.com/cosmos/cosmos-sdk/issues/4409) Implement a command that migrates exported state from one version to the next.
  The `migrate` command currently supports migrating from v0.34 to v0.36 by implementing
  necessary types for both versions.
* [#4570](https://github.com/cosmos/cosmos-sdk/issues/4570) Move /bank/balances/{address} REST handler to x/bank/client/rest. The exposed interface is unchanged.
* Community pool spend proposal per Cosmos Hub governance proposal [#7](https://github.com/cosmos/cosmos-sdk/issues/7) "Activate the Community Pool"

### Improvements

* (simulation) PrintAllInvariants flag will print all failed invariants
* (simulation) Add `InitialBlockHeight` flag to resume a simulation from a given block
* (simulation) [#4670](https://github.com/cosmos/cosmos-sdk/issues/4670) Update simulation statistics to JSON format

    * Support exporting the simulation stats to a given JSON file

* [#4775](https://github.com/cosmos/cosmos-sdk/issues/4775) Refactor CI config
* Upgrade IAVL to v0.12.4
* (tendermint) Upgrade Tendermint to v0.32.2
* (modules) [#4751](https://github.com/cosmos/cosmos-sdk/issues/4751) update `x/genutils` to match module spec
* (keys) [#4611](https://github.com/cosmos/cosmos-sdk/issues/4611) store keys in simapp now use a map instead of using individual literal keys
* [#2286](https://github.com/cosmos/cosmos-sdk/issues/2286) Improve performance of CacheKVStore iterator.
* [#3512](https://github.com/cosmos/cosmos-sdk/issues/3512) Implement Logger method on each module's keeper.
* [#3655](https://github.com/cosmos/cosmos-sdk/issues/3655) Improve signature verification failure error message.
* [#3774](https://github.com/cosmos/cosmos-sdk/issues/3774) add category tag to transactions for ease of filtering
* [#3914](https://github.com/cosmos/cosmos-sdk/issues/3914) Implement invariant benchmarks and add target to makefile.
* [#3928](https://github.com/cosmos/cosmos-sdk/issues/3928) remove staking references from types package
* [#3978](https://github.com/cosmos/cosmos-sdk/issues/3978) Return ErrUnknownRequest in message handlers for unknown
  or invalid routed messages.
* [#4190](https://github.com/cosmos/cosmos-sdk/issues/4190) Client responses that return (re)delegation(s) now return balances
  instead of shares.
* [#4194](https://github.com/cosmos/cosmos-sdk/issues/4194) ValidatorSigningInfo now includes the validator's consensus address.
* [#4235](https://github.com/cosmos/cosmos-sdk/issues/4235) Add parameter change proposal messages to simulation.
* [#4235](https://github.com/cosmos/cosmos-sdk/issues/4235) Update the minting module params to implement params.ParamSet so
  individual keys can be set via proposals instead of passing a struct.
* [#4259](https://github.com/cosmos/cosmos-sdk/issues/4259) `Coins` that are `nil` are now JSON encoded as an empty array `[]`.
  Decoding remains unchanged and behavior is left intact.
* [#4305](https://github.com/cosmos/cosmos-sdk/issues/4305) The `--generate-only` CLI flag fully respects offline tx processing.
* [#4379](https://github.com/cosmos/cosmos-sdk/issues/4379) close db write batch.
* [#4384](https://github.com/cosmos/cosmos-sdk/issues/4384)- Allow splitting withdrawal transaction in several chunks
* [#4403](https://github.com/cosmos/cosmos-sdk/issues/4403) Allow for parameter change proposals to supply only desired fields to be updated
  in objects instead of the entire object (only applies to values that are objects).
* [#4415](https://github.com/cosmos/cosmos-sdk/issues/4415) /client refactor, reduce genutil dependancy on staking
* [#4439](https://github.com/cosmos/cosmos-sdk/issues/4439) Implement governance module iterators.
* [#4465](https://github.com/cosmos/cosmos-sdk/issues/4465) Unknown subcommands print relevant error message
* [#4466](https://github.com/cosmos/cosmos-sdk/issues/4466) Commission validation added to validate basic of MsgCreateValidator by changing CommissionMsg to CommissionRates
* [#4501](https://github.com/cosmos/cosmos-sdk/issues/4501) Support height queriers in rest client
* [#4535](https://github.com/cosmos/cosmos-sdk/issues/4535) Improve import-export simulation errors by decoding the `KVPair.Value` into its
  respective type
* [#4536](https://github.com/cosmos/cosmos-sdk/issues/4536) cli context queries return query height and accounts are returned with query height
* [#4553](https://github.com/cosmos/cosmos-sdk/issues/4553) undelegate max entries check first
* [#4556](https://github.com/cosmos/cosmos-sdk/issues/4556) Added IsValid function to Coin
* [#4564](https://github.com/cosmos/cosmos-sdk/issues/4564) client/input.GetConfirmation()'s default is changed to No.
* [#4573](https://github.com/cosmos/cosmos-sdk/issues/4573) Returns height in response for query endpoints.
* [#4580](https://github.com/cosmos/cosmos-sdk/issues/4580) Update `Context#BlockHeight` to properly set the block height via `WithBlockHeader`.
* [#4584](https://github.com/cosmos/cosmos-sdk/issues/4584) Update bank Keeper to use expected keeper interface of the AccountKeeper.
* [#4584](https://github.com/cosmos/cosmos-sdk/issues/4584) Move `Account` and `VestingAccount` interface types to `x/auth/exported`.
* [#4082](https://github.com/cosmos/cosmos-sdk/issues/4082) supply module queriers for CLI and REST endpoints
* [#4601](https://github.com/cosmos/cosmos-sdk/issues/4601) Implement generic pangination helper function to be used in
  REST handlers and queriers.
* [#4629](https://github.com/cosmos/cosmos-sdk/issues/4629) Added warning event that gets emitted if validator misses a block.
* [#4674](https://github.com/cosmos/cosmos-sdk/issues/4674) Export `Simapp` genState generators and util functions by making them public
* [#4706](https://github.com/cosmos/cosmos-sdk/issues/4706) Simplify context
  Replace complex Context construct with a simpler immutible struct.
  Only breaking change is not to support `Value` and `GetValue` as first class calls.
  We do embed ctx.Context() as a raw context.Context instead to be used as you see fit.

  Migration guide:

  ```go
  ctx = ctx.WithValue(contextKeyBadProposal, false)
  ```

  Now becomes:

  ```go
  ctx = ctx.WithContext(context.WithValue(ctx.Context(), contextKeyBadProposal, false))
  ```

  A bit more verbose, but also allows `context.WithTimeout()`, etc and only used
  in one function in this repo, in test code.

* [#3685](https://github.com/cosmos/cosmos-sdk/issues/3685) Add `SetAddressVerifier` and `GetAddressVerifier` to `sdk.Config` to allow SDK users to configure custom address format verification logic (to override the default limitation of 20-byte addresses).
* [#3685](https://github.com/cosmos/cosmos-sdk/issues/3685) Add an additional parameter to NewAnteHandler for a custom `SignatureVerificationGasConsumer` (the default logic is now in `DefaultSigVerificationGasConsumer). This allows SDK users to configure their own logic for which key types are accepted and how those key types consume gas.
* Remove `--print-response` flag as it is no longer used.
* Revert [#2284](https://github.com/cosmos/cosmos-sdk/pull/2284) to allow create_empty_blocks in the config
* (tendermint) [#4718](https://github.com/cosmos/cosmos-sdk/issues/4718) Upgrade tendermint/iavl to v0.12.3

### Bug Fixes

* [#4891](https://github.com/cosmos/cosmos-sdk/issues/4891) Disable querying with proofs enabled when the query height <= 1.
* (rest) [#4858](https://github.com/cosmos/cosmos-sdk/issues/4858) Do not return an error in BroadcastTxCommit when the tx broadcasting
  was successful. This allows the proper REST response to be returned for a
  failed tx during `block` broadcasting mode.
* (store) [#4880](https://github.com/cosmos/cosmos-sdk/pull/4880) Fix error check in
  IAVL `Store#DeleteVersion`.
* (tendermint) [#4879](https://github.com/cosmos/cosmos-sdk/issues/4879) Don't terminate the process immediately after startup when run in standalone mode.
* (simulation) [#4861](https://github.com/cosmos/cosmos-sdk/pull/4861) Fix non-determinism simulation
  by using CLI flags as input and updating Makefile target.
* [#4868](https://github.com/cosmos/cosmos-sdk/issues/4868) Context#CacheContext now sets a new EventManager. This prevents unwanted events
  from being emitted.
* (cli) [#4870](https://github.com/cosmos/cosmos-sdk/issues/4870) Disable the `withdraw-all-rewards` command when `--generate-only` is supplied
* (modules) [#4831](https://github.com/cosmos/cosmos-sdk/issues/4831) Prevent community spend proposal from transferring funds to a module account
* (keys) [#4338](https://github.com/cosmos/cosmos-sdk/issues/4338) fix multisig key output for CLI
* (modules) [#4795](https://github.com/cosmos/cosmos-sdk/issues/4795) restrict module accounts from receiving transactions.
  Allowing this would cause an invariant on the module account coins.
* (modules) [#4823](https://github.com/cosmos/cosmos-sdk/issues/4823) Update the `DefaultUnbondingTime` from 3 days to 3 weeks to be inline with documentation.
* (abci) [#4639](https://github.com/cosmos/cosmos-sdk/issues/4639) Fix `CheckTx` by verifying the message route
* Return height in responses when querying against BaseApp
* [#1351](https://github.com/cosmos/cosmos-sdk/issues/1351) Stable AppHash allows no_empty_blocks
* [#3705](https://github.com/cosmos/cosmos-sdk/issues/3705) Return `[]` instead of `null` when querying delegator rewards.
* [#3966](https://github.com/cosmos/cosmos-sdk/issues/3966) fixed multiple assigns to action tags
  [#3793](https://github.com/cosmos/cosmos-sdk/issues/3793) add delegator tag for MsgCreateValidator and deleted unused moniker and identity tags
* [#4194](https://github.com/cosmos/cosmos-sdk/issues/4194) Fix pagination and results returned from /slashing/signing_infos
* [#4230](https://github.com/cosmos/cosmos-sdk/issues/4230) Properly set and display the message index through the TxResponse.
* [#4234](https://github.com/cosmos/cosmos-sdk/pull/4234) Allow `tx send --generate-only` to
  actually work offline.
* [#4271](https://github.com/cosmos/cosmos-sdk/issues/4271) Fix addGenesisAccount by using Coins#IsAnyGT for vesting amount validation.
* [#4273](https://github.com/cosmos/cosmos-sdk/issues/4273) Fix usage of AppendTags in x/staking/handler.go
* [#4303](https://github.com/cosmos/cosmos-sdk/issues/4303) Fix NewCoins() underlying function for duplicate coins detection.
* [#4307](https://github.com/cosmos/cosmos-sdk/pull/4307) Don't pass height to RPC calls as
  Tendermint will automatically use the latest height.
* [#4362](https://github.com/cosmos/cosmos-sdk/issues/4362) simulation setup bugfix for multisim 7601778
* [#4383](https://github.com/cosmos/cosmos-sdk/issues/4383) - currentStakeRoundUp is now always atleast currentStake + smallest-decimal-precision
* [#4394](https://github.com/cosmos/cosmos-sdk/issues/4394) Fix signature count check to use the TxSigLimit param instead of
  a default.
* [#4455](https://github.com/cosmos/cosmos-sdk/issues/4455) Use `QueryWithData()` to query unbonding delegations.
* [#4493](https://github.com/cosmos/cosmos-sdk/issues/4493) Fix validator-outstanding-rewards command. It now takes as an argument
  a validator address.
* [#4598](https://github.com/cosmos/cosmos-sdk/issues/4598) Fix redelegation and undelegation txs that were not checking for the correct bond denomination.
* [#4619](https://github.com/cosmos/cosmos-sdk/issues/4619) Close iterators in `GetAllMatureValidatorQueue` and `UnbondAllMatureValidatorQueue`
  methods.
* [#4654](https://github.com/cosmos/cosmos-sdk/issues/4654) validator slash event stored by period and height
* [#4681](https://github.com/cosmos/cosmos-sdk/issues/4681) panic on invalid amount on `MintCoins` and `BurnCoins`
    * skip minting if inflation is set to zero
* Sort state JSON during export and initialization

## 0.35.0

### Bug Fixes

* Fix gas consumption bug in `Undelegate` preventing the ability to sync from
  genesis.

## 0.34.10

### Bug Fixes

* Bump Tendermint version to [v0.31.11](https://github.com/tendermint/tendermint/releases/tag/v0.31.11) to address the vulnerability found in the `consensus` package.

## 0.34.9

### Bug Fixes

* Bump Tendermint version to [v0.31.10](https://github.com/tendermint/tendermint/releases/tag/v0.31.10) to address p2p panic errors.

## 0.34.8

### Bug Fixes

* Bump Tendermint version to v0.31.9 to fix the p2p panic error.
* Update gaiareplay's use of an internal Tendermint API

## 0.34.7

### Bug Fixes

#### SDK

* Fix gas consumption bug in `Undelegate` preventing the ability to sync from
  genesis.

## 0.34.6

### Bug Fixes

#### SDK

* Unbonding from a validator is now only considered "complete" after the full
  unbonding period has elapsed regardless of the validator's status.

## 0.34.5

### Bug Fixes

#### SDK

* [#4273](https://github.com/cosmos/cosmos-sdk/issues/4273) Fix usage of `AppendTags` in x/staking/handler.go

### Improvements

### SDK

* [#2286](https://github.com/cosmos/cosmos-sdk/issues/2286) Improve performance of `CacheKVStore` iterator.
* [#3655](https://github.com/cosmos/cosmos-sdk/issues/3655) Improve signature verification failure error message.
* [#4384](https://github.com/cosmos/cosmos-sdk/issues/4384) Allow splitting withdrawal transaction in several chunks.

#### Gaia CLI

* [#4227](https://github.com/cosmos/cosmos-sdk/issues/4227) Support for Ledger App v1.5.
* [#4345](https://github.com/cosmos/cosmos-sdk/pull/4345) Update `ledger-cosmos-go`
  to v0.10.3.

## 0.34.4

### Bug Fixes

#### SDK

* [#4234](https://github.com/cosmos/cosmos-sdk/pull/4234) Allow `tx send --generate-only` to
  actually work offline.

#### Gaia

* [#4219](https://github.com/cosmos/cosmos-sdk/issues/4219) Return an error when an empty mnemonic is provided during key recovery.

### Improvements

#### Gaia

* [#2007](https://github.com/cosmos/cosmos-sdk/issues/2007) Return 200 status code on empty results

### New features

#### SDK

* [#3850](https://github.com/cosmos/cosmos-sdk/issues/3850) Add `rewards` and `commission` to distribution tx tags.

## 0.34.3

### Bug Fixes

#### Gaia

* [#4196](https://github.com/cosmos/cosmos-sdk/pull/4196) Set default invariant
  check period to zero.

## 0.34.2

### Improvements

#### SDK

* [#4135](https://github.com/cosmos/cosmos-sdk/pull/4135) Add further clarification
  to generate only usage.

### Bug Fixes

#### SDK

* [#4135](https://github.com/cosmos/cosmos-sdk/pull/4135) Fix `NewResponseFormatBroadcastTxCommit`
* [#4053](https://github.com/cosmos/cosmos-sdk/issues/4053) Add `--inv-check-period`
  flag to gaiad to set period at which invariants checks will run.
* [#4099](https://github.com/cosmos/cosmos-sdk/issues/4099) Update the /staking/validators endpoint to support
  status and pagination query flags.

## 0.34.1

### Bug Fixes

#### Gaia

* [#4163](https://github.com/cosmos/cosmos-sdk/pull/4163) Fix v0.33.x export script to port gov data correctly.

## 0.34.0

### Breaking Changes

#### Gaia

* [#3463](https://github.com/cosmos/cosmos-sdk/issues/3463) Revert bank module handler fork (re-enables transfers)
* [#3875](https://github.com/cosmos/cosmos-sdk/issues/3875) Replace `async` flag with `--broadcast-mode` flag where the default
  value is `sync`. The `block` mode should not be used. The REST client now
  uses `mode` parameter instead of the `return` parameter.

#### Gaia CLI

* [#3938](https://github.com/cosmos/cosmos-sdk/issues/3938) Remove REST server's SSL support altogether.

#### SDK

* [#3245](https://github.com/cosmos/cosmos-sdk/issues/3245) Rename validator.GetJailed() to validator.IsJailed()
* [#3516](https://github.com/cosmos/cosmos-sdk/issues/3516) Remove concept of shares from staking unbonding and redelegation UX;
  replaced by direct coin amount.

#### Tendermint

* [#4029](https://github.com/cosmos/cosmos-sdk/issues/4029) Upgrade Tendermint to v0.31.3

### New features

#### SDK

* [#2935](https://github.com/cosmos/cosmos-sdk/issues/2935) New module Crisis which can test broken invariant with messages
* [#3813](https://github.com/cosmos/cosmos-sdk/issues/3813) New sdk.NewCoins safe constructor to replace bare sdk.Coins{} declarations.
* [#3858](https://github.com/cosmos/cosmos-sdk/issues/3858) add website, details and identity to gentx cli command
* Implement coin conversion and denomination registration utilities

#### Gaia

* [#2935](https://github.com/cosmos/cosmos-sdk/issues/2935) Optionally assert invariants on a blockly basis using `gaiad --assert-invariants-blockly`
* [#3886](https://github.com/cosmos/cosmos-sdk/issues/3886) Implement minting module querier and CLI/REST clients.

#### Gaia CLI

* [#3937](https://github.com/cosmos/cosmos-sdk/issues/3937) Add command to query community-pool

#### Gaia REST API

* [#3937](https://github.com/cosmos/cosmos-sdk/issues/3937) Add route to fetch community-pool
* [#3949](https://github.com/cosmos/cosmos-sdk/issues/3949) added /slashing/signing_infos to get signing_info for all validators

### Improvements

#### Gaia

* [#3808](https://github.com/cosmos/cosmos-sdk/issues/3808) `gaiad` and `gaiacli` integration tests use ./build/ binaries.
* [#3819](https://github.com/cosmos/cosmos-sdk/issues/3819) Simulation refactor, log output now stored in ~/.gaiad/simulation/
    * Simulation moved to its own module (not a part of mock)
    * Logger type instead of passing function variables everywhere
    * Logger json output (for reloadable simulation running)
    * Cleanup bank simulation messages / remove dup code in bank simulation
    * Simulations saved in `~/.gaiad/simulations/`
    * "Lean" simulation output option to exclude No-ops and !ok functions (`--SimulationLean` flag)
* [#3893](https://github.com/cosmos/cosmos-sdk/issues/3893) Improve `gaiacli tx sign` command
    * Add shorthand flags -a and -s for the account and sequence numbers respectively
    * Mark the account and sequence numbers required during "offline" mode
    * Always do an RPC query for account and sequence number during "online" mode
* [#4018](https://github.com/cosmos/cosmos-sdk/issues/4018) create genesis port script for release v.0.34.0

#### Gaia CLI

* [#3833](https://github.com/cosmos/cosmos-sdk/issues/3833) Modify stake to atom in gaia's doc.
* [#3841](https://github.com/cosmos/cosmos-sdk/issues/3841) Add indent to JSON of `gaiacli keys [add|show|list]`
* [#3859](https://github.com/cosmos/cosmos-sdk/issues/3859) Add newline to echo of `gaiacli keys ...`
* [#3959](https://github.com/cosmos/cosmos-sdk/issues/3959) Improving error messages when signing with ledger devices fails

#### SDK

* [#3238](https://github.com/cosmos/cosmos-sdk/issues/3238) Add block time to tx responses when querying for
  txs by tags or hash.
* [#3752](https://github.com/cosmos/cosmos-sdk/issues/3752) Explanatory docs for minting mechanism (`docs/spec/mint/01_concepts.md`)
* [#3801](https://github.com/cosmos/cosmos-sdk/issues/3801) `baseapp` safety improvements
* [#3820](https://github.com/cosmos/cosmos-sdk/issues/3820) Make Coins.IsAllGT() more robust and consistent.
* [#3828](https://github.com/cosmos/cosmos-sdk/issues/3828) New sdkch tool to maintain changelogs
* [#3864](https://github.com/cosmos/cosmos-sdk/issues/3864) Make Coins.IsAllGTE() more consistent.
* [#3907](https://github.com/cosmos/cosmos-sdk/issues/3907): dep -> go mod migration
    * Drop dep in favor of go modules.
    * Upgrade to Go 1.12.1.
* [#3917](https://github.com/cosmos/cosmos-sdk/issues/3917) Allow arbitrary decreases to validator commission rates.
* [#3937](https://github.com/cosmos/cosmos-sdk/issues/3937) Implement community pool querier.
* [#3940](https://github.com/cosmos/cosmos-sdk/issues/3940) Codespace should be lowercase.
* [#3986](https://github.com/cosmos/cosmos-sdk/issues/3986) Update the Stringer implementation of the Proposal type.
* [#926](https://github.com/cosmos/cosmos-sdk/issues/926) circuit breaker high level explanation
* [#3896](https://github.com/cosmos/cosmos-sdk/issues/3896) Fixed various linters warnings in the context of the gometalinter -> golangci-lint migration
* [#3916](https://github.com/cosmos/cosmos-sdk/issues/3916) Hex encode data in tx responses

### Bug Fixes

#### Gaia

* [#3825](https://github.com/cosmos/cosmos-sdk/issues/3825) Validate genesis before running gentx
* [#3889](https://github.com/cosmos/cosmos-sdk/issues/3889) When `--generate-only` is provided, the Keybase is not used and as a result
  the `--from` value must be a valid Bech32 cosmos address.
* 3974 Fix go env setting in installation.md
* 3996 Change 'make get_tools' to 'make tools' in DOCS_README.md.

#### Gaia CLI

* [#3883](https://github.com/cosmos/cosmos-sdk/issues/3883) Remove Height Flag from CLI Queries
* [#3899](https://github.com/cosmos/cosmos-sdk/issues/3899) Using 'gaiacli config node' breaks ~/config/config.toml

#### SDK

* [#3837](https://github.com/cosmos/cosmos-sdk/issues/3837) Fix `WithdrawValidatorCommission` to properly set the validator's remaining commission.
* [#3870](https://github.com/cosmos/cosmos-sdk/issues/3870) Fix DecCoins#TruncateDecimal to never return zero coins in
  either the truncated coins or the change coins.
* [#3915](https://github.com/cosmos/cosmos-sdk/issues/3915) Remove ';' delimiting support from ParseDecCoins
* [#3977](https://github.com/cosmos/cosmos-sdk/issues/3977) Fix docker image build
* [#4020](https://github.com/cosmos/cosmos-sdk/issues/4020) Fix queryDelegationRewards by returning an error
  when the validator or delegation do not exist.
* [#4050](https://github.com/cosmos/cosmos-sdk/issues/4050) Fix DecCoins APIs
  where rounding or truncation could result in zero decimal coins.
* [#4088](https://github.com/cosmos/cosmos-sdk/issues/4088) Fix `calculateDelegationRewards`
  by accounting for rounding errors when multiplying stake by slashing fractions.

## 0.33.2

### Improvements

#### Tendermint

* Upgrade Tendermint to `v0.31.0-dev0-fix0` which includes critical security fixes.

## 0.33.1

### Bug Fixes

#### Gaia

* [#3999](https://github.com/cosmos/cosmos-sdk/pull/3999) Fix distribution delegation for zero height export bug

## 0.33.0

BREAKING CHANGES

* Gaia REST API

    * [#3641](https://github.com/cosmos/cosmos-sdk/pull/3641) Remove the ability to use a Keybase from the REST API client:
        * `password` and `generate_only` have been removed from the `base_req` object
        * All txs that used to sign or use the Keybase now only generate the tx
        * `keys` routes completely removed
    * [#3692](https://github.com/cosmos/cosmos-sdk/pull/3692) Update tx encoding and broadcasting endpoints:
        * Remove duplicate broadcasting endpoints in favor of POST @ `/txs`
            * The `Tx` field now accepts a `StdTx` and not raw tx bytes
        * Move encoding endpoint to `/txs/encode`

* Gaia

    * [#3787](https://github.com/cosmos/cosmos-sdk/pull/3787) Fork the `x/bank` module into the Gaia application with only a
    modified message handler, where the modified message handler behaves the same as
    the standard `x/bank` message handler except for `MsgMultiSend` that must burn
    exactly 9 atoms and transfer 1 atom, and `MsgSend` is disabled.
    * [#3789](https://github.com/cosmos/cosmos-sdk/pull/3789) Update validator creation flow:
    _ Remove `NewMsgCreateValidatorOnBehalfOf` and corresponding business logic
    _ Ensure the validator address equals the delegator address during
    `MsgCreateValidator#ValidateBasic`

* SDK

    * [#3750](https://github.com/cosmos/cosmos-sdk/issues/3750) Track outstanding rewards per-validator instead of globally,
    and fix the main simulation issue, which was that slashes of
    re-delegations to a validator were not correctly accounted for
    in fee distribution when the redelegation in question had itself
    been slashed (from a fault committed by a different validator)
    in the same BeginBlock. Outstanding rewards are now available
    on a per-validator basis in REST.
    * [#3669](https://github.com/cosmos/cosmos-sdk/pull/3669) Ensure consistency in message naming, codec registration, and JSON
    tags.
    * [#3788](https://github.com/cosmos/cosmos-sdk/pull/3788) Change order of operations for greater accuracy when calculating delegation share token value
    * [#3788](https://github.com/cosmos/cosmos-sdk/pull/3788) DecCoins.Cap -> DecCoins.Intersect
    * [#3666](https://github.com/cosmos/cosmos-sdk/pull/3666) Improve coins denom validation.
    * [#3751](https://github.com/cosmos/cosmos-sdk/pull/3751) Disable (temporarily) support for ED25519 account key pairs.

* Tendermint
    * [#3804] Update to Tendermint `v0.31.0-dev0`

FEATURES

* SDK
    * [#3719](https://github.com/cosmos/cosmos-sdk/issues/3719) DBBackend can now be set at compile time.
    Defaults: goleveldb. Supported: cleveldb.

IMPROVEMENTS

* Gaia REST API

    * Update the `TxResponse` type allowing for the `Logs` result to be JSON decoded automatically.

* Gaia CLI

    * [#3653](https://github.com/cosmos/cosmos-sdk/pull/3653) Prompt user confirmation prior to signing and broadcasting a transaction.
    * [#3670](https://github.com/cosmos/cosmos-sdk/pull/3670) CLI support for showing bech32 addresses in Ledger devices
    * [#3711](https://github.com/cosmos/cosmos-sdk/pull/3711) Update `tx sign` to use `--from` instead of the deprecated `--name`
    CLI flag.
    * [#3738](https://github.com/cosmos/cosmos-sdk/pull/3738) Improve multisig UX:
        * `gaiacli keys show -o json` now includes constituent pubkeys, respective weights and threshold
        * `gaiacli keys show --show-multisig` now displays constituent pubkeys, respective weights and threshold
        * `gaiacli tx sign --validate-signatures` now displays multisig signers with their respective weights
    * [#3730](https://github.com/cosmos/cosmos-sdk/issues/3730) Improve workflow for
    `gaiad gentx` with offline public keys, by outputting stdtx file that needs to be signed.
    * [#3761](https://github.com/cosmos/cosmos-sdk/issues/3761) Querying account related information using custom querier in auth module

* SDK

    * [#3753](https://github.com/cosmos/cosmos-sdk/issues/3753) Remove no-longer-used governance penalty parameter
    * [#3679](https://github.com/cosmos/cosmos-sdk/issues/3679) Consistent operators across Coins, DecCoins, Int, Dec
    replaced: Minus->Sub Plus->Add Div->Quo
    * [#3665](https://github.com/cosmos/cosmos-sdk/pull/3665) Overhaul sdk.Uint type in preparation for Coins Int -> Uint migration.
    * [#3691](https://github.com/cosmos/cosmos-sdk/issues/3691) Cleanup error messages
    * [#3456](https://github.com/cosmos/cosmos-sdk/issues/3456) Integrate in the Int.ToDec() convenience function
    * [#3300](https://github.com/cosmos/cosmos-sdk/pull/3300) Update the spec-spec, spec file reorg, and TOC updates.
    * [#3694](https://github.com/cosmos/cosmos-sdk/pull/3694) Push tagged docker images on docker hub when tag is created.
    * [#3716](https://github.com/cosmos/cosmos-sdk/pull/3716) Update file permissions the client keys directory and contents to `0700`.
    * [#3681](https://github.com/cosmos/cosmos-sdk/issues/3681) Migrate ledger-cosmos-go from ZondaX to Cosmos organization

* Tendermint
    * [#3699](https://github.com/cosmos/cosmos-sdk/pull/3699) Upgrade to Tendermint 0.30.1

BUG FIXES

* Gaia CLI

    * [#3731](https://github.com/cosmos/cosmos-sdk/pull/3731) `keys add --interactive` bip32 passphrase regression fix
    * [#3714](https://github.com/cosmos/cosmos-sdk/issues/3714) Fix USB raw access issues with gaiacli when installed via snap

* Gaia

    * [#3777](https://github.com/cosmso/cosmos-sdk/pull/3777) `gaiad export` no longer panics when the database is empty
    * [#3806](https://github.com/cosmos/cosmos-sdk/pull/3806) Properly return errors from a couple of struct Unmarshal functions

* SDK
    * [#3728](https://github.com/cosmos/cosmos-sdk/issues/3728) Truncate decimal multiplication & division in distribution to ensure
    no more than the collected fees / inflation are distributed
    * [#3727](https://github.com/cosmos/cosmos-sdk/issues/3727) Return on zero-length (including []byte{}) PrefixEndBytes() calls
    * [#3559](https://github.com/cosmos/cosmos-sdk/issues/3559) fix occasional failing due to non-determinism in lcd test TestBonding
    where validator is unexpectedly slashed throwing off test calculations
    * [#3411](https://github.com/cosmos/cosmos-sdk/pull/3411) Include the `RequestInitChain.Time` in the block header init during
    `InitChain`.
    * [#3717](https://github.com/cosmos/cosmos-sdk/pull/3717) Update the vesting specification and implementation to cap deduction from
    `DelegatedVesting` by at most `DelegatedVesting`. This accounts for the case where
    the undelegation amount may exceed the original delegation amount due to
    truncation of undelegation tokens.
    * [#3717](https://github.com/cosmos/cosmos-sdk/pull/3717) Ignore unknown proposers in allocating rewards for proposers, in case
    unbonding period was just 1 block and proposer was already deleted.
    * [#3726](https://github.com/cosmos/cosmos-sdk/pull/3724) Cap(clip) reward to remaining coins in AllocateTokens.

## 0.32.0

BREAKING CHANGES

* Gaia REST API

    * [#3642](https://github.com/cosmos/cosmos-sdk/pull/3642) `GET /tx/{hash}` now returns `404` instead of `500` if the transaction is not found

* SDK
* [#3580](https://github.com/cosmos/cosmos-sdk/issues/3580) Migrate HTTP request/response types and utilities to types/rest.
* [#3592](https://github.com/cosmos/cosmos-sdk/issues/3592) Drop deprecated keybase implementation's New() constructor in
  favor of a new crypto/keys.New(string, string) implementation that
  returns a lazy keybase instance. Remove client.MockKeyBase,
  superseded by crypto/keys.NewInMemory()
* [#3621](https://github.com/cosmos/cosmos-sdk/issues/3621) staking.GenesisState.Bonds -> Delegations

IMPROVEMENTS

* SDK

    * [#3311](https://github.com/cosmos/cosmos-sdk/pull/3311) Reconcile the `DecCoin/s` API with the `Coin/s` API.
    * [#3614](https://github.com/cosmos/cosmos-sdk/pull/3614) Add coin denom length checks to the coins constructors.
    * [#3621](https://github.com/cosmos/cosmos-sdk/issues/3621) remove many inter-module dependancies
    * [#3601](https://github.com/cosmos/cosmos-sdk/pull/3601) JSON-stringify the ABCI log response which includes the log and message
    index.
    * [#3604](https://github.com/cosmos/cosmos-sdk/pull/3604) Improve SDK funds related error messages and allow for unicode in
    JSON ABCI log.
    * [#3620](https://github.com/cosmos/cosmos-sdk/pull/3620) Version command shows build tags
    * [#3638](https://github.com/cosmos/cosmos-sdk/pull/3638) Add Bcrypt benchmarks & justification of security parameter choice
    * [#3648](https://github.com/cosmos/cosmos-sdk/pull/3648) Add JSON struct tags to vesting accounts.

* Tendermint
    * [#3618](https://github.com/cosmos/cosmos-sdk/pull/3618) Upgrade to Tendermint 0.30.03

BUG FIXES

* SDK
    * [#3646](https://github.com/cosmos/cosmos-sdk/issues/3646) `x/mint` now uses total token supply instead of total bonded tokens to calculate inflation

## 0.31.2

BREAKING CHANGES

* SDK
* [#3592](https://github.com/cosmos/cosmos-sdk/issues/3592) Drop deprecated keybase implementation's
  New constructor in favor of a new
  crypto/keys.New(string, string) implementation that
  returns a lazy keybase instance. Remove client.MockKeyBase,
  superseded by crypto/keys.NewInMemory()

IMPROVEMENTS

* SDK

    * [#3604](https://github.com/cosmos/cosmos-sdk/pulls/3604) Improve SDK funds related error messages and allow for unicode in
    JSON ABCI log.

* Tendermint
    * [#3563](https://github.com/cosmos/cosmos-sdk/3563) Update to Tendermint version `0.30.0-rc0`

BUG FIXES

* Gaia

    * [#3585] Fix setting the tx hash in `NewResponseFormatBroadcastTxCommit`.
    * [#3585] Return an empty `TxResponse` when Tendermint returns an empty
    `ResultBroadcastTx`.

* SDK
    * [#3582](https://github.com/cosmos/cosmos-sdk/pull/3582) Running `make test_unit` was failing due to a missing tag
    * [#3617](https://github.com/cosmos/cosmos-sdk/pull/3582) Fix fee comparison when the required fees does not contain any denom
    present in the tx fees.

## 0.31.0

BREAKING CHANGES

* Gaia REST API (`gaiacli advanced rest-server`)

    * [#3284](https://github.com/cosmos/cosmos-sdk/issues/3284) Rename the `name`
    field to `from` in the `base_req` body.
    * [#3485](https://github.com/cosmos/cosmos-sdk/pull/3485) Error responses are now JSON objects.
    * [#3477][distribution] endpoint changed "all_delegation_rewards" -> "delegator_total_rewards"

* Gaia CLI (`gaiacli`)

    * [#3399](https://github.com/cosmos/cosmos-sdk/pull/3399) Add `gaiad validate-genesis` command to facilitate checking of genesis files
    * [#1894](https://github.com/cosmos/cosmos-sdk/issues/1894) `version` prints out short info by default. Add `--long` flag. Proper handling of `--format` flag introduced.
    * [#3465](https://github.com/cosmos/cosmos-sdk/issues/3465) `gaiacli rest-server` switched back to insecure mode by default:
        * `--insecure` flag is removed.
        * `--tls` is now used to enable secure layer.
    * [#3451](https://github.com/cosmos/cosmos-sdk/pull/3451) `gaiacli` now returns transactions in plain text including tags.
    * [#3497](https://github.com/cosmos/cosmos-sdk/issues/3497) `gaiad init` now takes moniker as required arguments, not as parameter.
    * [#3501](https://github.com/cosmos/cosmos-sdk/issues/3501) Change validator
    address Bech32 encoding to consensus address in `tendermint-validator-set`.

* Gaia

    * [#3457](https://github.com/cosmos/cosmos-sdk/issues/3457) Changed governance tally validatorGovInfo to use sdk.Int power instead of sdk.Dec
    * [#3495](https://github.com/cosmos/cosmos-sdk/issues/3495) Added Validator Minimum Self Delegation
    * Reintroduce OR semantics for tx fees

* SDK
    * [#2513](https://github.com/cosmos/cosmos-sdk/issues/2513) Tendermint updates are adjusted by 10^-6 relative to staking tokens,
    * [#3487](https://github.com/cosmos/cosmos-sdk/pull/3487) Move HTTP/REST utilities out of client/utils into a new dedicated client/rest package.
    * [#3490](https://github.com/cosmos/cosmos-sdk/issues/3490) ReadRESTReq() returns bool to avoid callers to write error responses twice.
    * [#3502](https://github.com/cosmos/cosmos-sdk/pull/3502) Fixes issue when comparing genesis states
    * [#3514](https://github.com/cosmos/cosmos-sdk/pull/3514) Various clean ups:
        * Replace all GetKeyBase\* functions family in favor of NewKeyBaseFromDir and NewKeyBaseFromHomeFlag.
        * Remove Get prefix from all TxBuilder's getters.
    * [#3522](https://github.com/cosmos/cosmos-sdk/pull/3522) Get rid of double negatives: Coins.IsNotNegative() -> Coins.IsAnyNegative().
    * [#3561](https://github.com/cosmos/cosmos-sdk/issues/3561) Don't unnecessarily store denominations in staking

FEATURES

* Gaia REST API

* [#2358](https://github.com/cosmos/cosmos-sdk/issues/2358) Add distribution module REST interface

* Gaia CLI (`gaiacli`)

    * [#3429](https://github.com/cosmos/cosmos-sdk/issues/3429) Support querying
    for all delegator distribution rewards.
    * [#3449](https://github.com/cosmos/cosmos-sdk/issues/3449) Proof verification now works with absence proofs
    * [#3484](https://github.com/cosmos/cosmos-sdk/issues/3484) Add support
    vesting accounts to the add-genesis-account command.

* Gaia

    * [#3397](https://github.com/cosmos/cosmos-sdk/pull/3397) Implement genesis file sanitization to avoid failures at chain init.
    * [#3428](https://github.com/cosmos/cosmos-sdk/issues/3428) Run the simulation from a particular genesis state loaded from a file

* SDK
    * [#3270](https://github.com/cosmos/cosmos-sdk/issues/3270) [x/staking] limit number of ongoing unbonding delegations /redelegations per pair/trio
    * [#3477][distribution] new query endpoint "delegator_validators"
    * [#3514](https://github.com/cosmos/cosmos-sdk/pull/3514) Provided a lazy loading implementation of Keybase that locks the underlying
    storage only for the time needed to perform the required operation. Also added Keybase reference to TxBuilder struct.
    * [types] [#2580](https://github.com/cosmos/cosmos-sdk/issues/2580) Addresses now Bech32 empty addresses to an empty string

IMPROVEMENTS

* Gaia REST API

    * [#3284](https://github.com/cosmos/cosmos-sdk/issues/3284) Update Gaia Lite
    REST service to support the following:
    _ Automatic account number and sequence population when fields are omitted
    _ Generate only functionality no longer requires access to a local Keybase \* `from` field in the `base_req` body can be a Keybase name or account address
    * [#3423](https://github.com/cosmos/cosmos-sdk/issues/3423) Allow simulation
    (auto gas) to work with generate only.
    * [#3514](https://github.com/cosmos/cosmos-sdk/pull/3514) REST server calls to keybase does not lock the underlying storage anymore.
    * [#3523](https://github.com/cosmos/cosmos-sdk/pull/3523) Added `/tx/encode` endpoint to serialize a JSON tx to base64-encoded Amino.

* Gaia CLI (`gaiacli`)

    * [#3476](https://github.com/cosmos/cosmos-sdk/issues/3476) New `withdraw-all-rewards` command to withdraw all delegations rewards for delegators.
    * [#3497](https://github.com/cosmos/cosmos-sdk/issues/3497) `gaiad gentx` supports `--ip` and `--node-id` flags to override defaults.
    * [#3518](https://github.com/cosmos/cosmos-sdk/issues/3518) Fix flow in
    `keys add` to show the mnemonic by default.
    * [#3517](https://github.com/cosmos/cosmos-sdk/pull/3517) Increased test coverage
    * [#3523](https://github.com/cosmos/cosmos-sdk/pull/3523) Added `tx encode` command to serialize a JSON tx to base64-encoded Amino.

* Gaia

    * [#3418](https://github.com/cosmos/cosmos-sdk/issues/3418) Add vesting account
    genesis validation checks to `GaiaValidateGenesisState`.
    * [#3420](https://github.com/cosmos/cosmos-sdk/issues/3420) Added maximum length to governance proposal descriptions and titles
    * [#3256](https://github.com/cosmos/cosmos-sdk/issues/3256) Add gas consumption
    for tx size in the ante handler.
    * [#3454](https://github.com/cosmos/cosmos-sdk/pull/3454) Add `--jail-whitelist` to `gaiad export` to enable testing of complex exports
    * [#3424](https://github.com/cosmos/cosmos-sdk/issues/3424) Allow generation of gentxs with empty memo field.
    * [#3507](https://github.com/cosmos/cosmos-sdk/issues/3507) General cleanup, removal of unnecessary struct fields, undelegation bugfix, and comment clarification in x/staking and x/slashing

* SDK
    * [#2605] x/params add subkey accessing
    * [#2986](https://github.com/cosmos/cosmos-sdk/pull/2986) Store Refactor
    * [#3435](https://github.com/cosmos/cosmos-sdk/issues/3435) Test that store implementations do not allow nil values
    * [#2509](https://github.com/cosmos/cosmos-sdk/issues/2509) Sanitize all usage of Dec.RoundInt64()
    * [#556](https://github.com/cosmos/cosmos-sdk/issues/556) Increase `BaseApp`
    test coverage.
    * [#3357](https://github.com/cosmos/cosmos-sdk/issues/3357) develop state-transitions.md for staking spec, missing states added to `state.md`
    * [#3552](https://github.com/cosmos/cosmos-sdk/pull/3552) Validate bit length when
    deserializing `Int` types.

BUG FIXES

* Gaia CLI (`gaiacli`)

    * [#3417](https://github.com/cosmos/cosmos-sdk/pull/3417) Fix `q slashing signing-info` panic by ensuring safety of user input and properly returning not found error
    * [#3345](https://github.com/cosmos/cosmos-sdk/issues/3345) Upgrade ledger-cosmos-go dependency to v0.9.3 to pull
    https://github.com/ZondaX/ledger-cosmos-go/commit/ed9aa39ce8df31bad1448c72d3d226bf2cb1a8d1 in order to fix a derivation path issue that causes `gaiacli keys add --recover`
    to malfunction.
    * [#3419](https://github.com/cosmos/cosmos-sdk/pull/3419) Fix `q distr slashes` panic
    * [#3453](https://github.com/cosmos/cosmos-sdk/pull/3453) The `rest-server` command didn't respect persistent flags such as `--chain-id` and `--trust-node` if they were
    passed on the command line.
    * [#3441](https://github.com/cosmos/cosmos-sdk/pull/3431) Improved resource management and connection handling (ledger devices). Fixes issue with DER vs BER signatures.

* Gaia
    * [#3486](https://github.com/cosmos/cosmos-sdk/pull/3486) Use AmountOf in
    vesting accounts instead of zipping/aligning denominations.

## 0.30.0

BREAKING CHANGES

* Gaia REST API (`gaiacli advanced rest-server`)

    * [gaia-lite] [#2182] Renamed and merged all redelegations endpoints into `/staking/redelegations`
    * [#3176](https://github.com/cosmos/cosmos-sdk/issues/3176) `tx/sign` endpoint now expects `BaseReq` fields as nested object.
    * [#2222] all endpoints renamed from `/stake` -> `/staking`
    * [#1268] `LooseTokens` -> `NotBondedTokens`
    * [#3289] misc renames:
        * `Validator.UnbondingMinTime` -> `Validator.UnbondingCompletionTime`
        * `Delegation` -> `Value` in `MsgCreateValidator` and `MsgDelegate`
        * `MsgBeginUnbonding` -> `MsgUndelegate`

* Gaia CLI (`gaiacli`)

    * [#810](https://github.com/cosmos/cosmos-sdk/issues/810) Don't fallback to any default values for chain ID.
        * Users need to supply chain ID either via config file or the `--chain-id` flag.
        * Change `chain_id` and `trust_node` in `gaiacli` configuration to `chain-id` and `trust-node` respectively.
    * [#3069](https://github.com/cosmos/cosmos-sdk/pull/3069) `--fee` flag renamed to `--fees` to support multiple coins
    * [#3156](https://github.com/cosmos/cosmos-sdk/pull/3156) Remove unimplemented `gaiacli init` command
    * [#2222] `gaiacli tx stake` -> `gaiacli tx staking`, `gaiacli query stake` -> `gaiacli query staking`
    * [#1894](https://github.com/cosmos/cosmos-sdk/issues/1894) `version` command now shows latest commit, vendor dir hash, and build machine info.
    * [#3320](https://github.com/cosmos/cosmos-sdk/pull/3320) Ensure all `gaiacli query` commands respect the `--output` and `--indent` flags

* Gaia

    * https://github.com/cosmos/cosmos-sdk/issues/2838 - Move store keys to constants
    * [#3162](https://github.com/cosmos/cosmos-sdk/issues/3162) The `--gas` flag now takes `auto` instead of `simulate`
    in order to trigger a simulation of the tx before the actual execution.
    * [#3285](https://github.com/cosmos/cosmos-sdk/pull/3285) New `gaiad tendermint version` to print libs versions
    * [#1894](https://github.com/cosmos/cosmos-sdk/pull/1894) `version` command now shows latest commit, vendor dir hash, and build machine info.
    * [#3249](https://github.com/cosmos/cosmos-sdk/issues/3249) `tendermint`'s `show-validator` and `show-address` `--json` flags removed in favor of `--output-format=json`.

* SDK

    * [distribution] [#3359](https://github.com/cosmos/cosmos-sdk/issues/3359) Always round down when calculating rewards-to-be-withdrawn in F1 fee distribution
    * [#3336](https://github.com/cosmos/cosmos-sdk/issues/3336) Ensure all SDK
    messages have their signature bytes contain canonical fields `value` and `type`.
    * [#3333](https://github.com/cosmos/cosmos-sdk/issues/3333) - F1 storage efficiency improvements - automatic withdrawals when unbonded, historical reward reference counting
    * [staking] [#2513](https://github.com/cosmos/cosmos-sdk/issues/2513) Validator power type from Dec -> Int
    * [staking] [#3233](https://github.com/cosmos/cosmos-sdk/issues/3233) key and value now contain duplicate fields to simplify code
    * [#3064](https://github.com/cosmos/cosmos-sdk/issues/3064) Sanitize `sdk.Coin` denom. Coins denoms are now case insensitive, i.e. 100fooToken equals to 100FOOTOKEN.
    * [#3195](https://github.com/cosmos/cosmos-sdk/issues/3195) Allows custom configuration for syncable strategy
    * [#3242](https://github.com/cosmos/cosmos-sdk/issues/3242) Fix infinite gas
    meter utilization during aborted ante handler executions.
    * [x/distribution] [#3292](https://github.com/cosmos/cosmos-sdk/issues/3292) Enable or disable withdraw addresses with a parameter in the param store
    * [staking] [#2222](https://github.com/cosmos/cosmos-sdk/issues/2222) `/stake` -> `/staking` module rename
    * [staking] [#1268](https://github.com/cosmos/cosmos-sdk/issues/1268) `LooseTokens` -> `NotBondedTokens`
    * [staking] [#1402](https://github.com/cosmos/cosmos-sdk/issues/1402) Redelegation and unbonding-delegation structs changed to include multiple an array of entries
    * [staking] [#3289](https://github.com/cosmos/cosmos-sdk/issues/3289) misc renames:
        * `Validator.UnbondingMinTime` -> `Validator.UnbondingCompletionTime`
        * `Delegation` -> `Value` in `MsgCreateValidator` and `MsgDelegate`
        * `MsgBeginUnbonding` -> `MsgUndelegate`
    * [#3315] Increase decimal precision to 18
    * [#3323](https://github.com/cosmos/cosmos-sdk/issues/3323) Update to Tendermint 0.29.0
    * [#3328](https://github.com/cosmos/cosmos-sdk/issues/3328) [x/gov] Remove redundant action tag

* Tendermint
    * [#3298](https://github.com/cosmos/cosmos-sdk/issues/3298) Upgrade to Tendermint 0.28.0

FEATURES

* Gaia REST API (`gaiacli advanced rest-server`)

    * [#3067](https://github.com/cosmos/cosmos-sdk/issues/3067) Add support for fees on transactions
    * [#3069](https://github.com/cosmos/cosmos-sdk/pull/3069) Add a custom memo on transactions
    * [#3027](https://github.com/cosmos/cosmos-sdk/issues/3027) Implement
    `/gov/proposals/{proposalID}/proposer` to query for a proposal's proposer.

* Gaia CLI (`gaiacli`)

    * [#2399](https://github.com/cosmos/cosmos-sdk/issues/2399) Implement `params` command to query slashing parameters.
    * [#2730](https://github.com/cosmos/cosmos-sdk/issues/2730) Add tx search pagination parameter
    * [#3027](https://github.com/cosmos/cosmos-sdk/issues/3027) Implement
    `query gov proposer [proposal-id]` to query for a proposal's proposer.
    * [#3198](https://github.com/cosmos/cosmos-sdk/issues/3198) New `keys add --multisig` flag to store multisig keys locally.
    * [#3198](https://github.com/cosmos/cosmos-sdk/issues/3198) New `multisign` command to generate multisig signatures.
    * [#3198](https://github.com/cosmos/cosmos-sdk/issues/3198) New `sign --multisig` flag to enable multisig mode.
    * [#2715](https://github.com/cosmos/cosmos-sdk/issues/2715) Reintroduce gaia server's insecure mode.
    * [#3334](https://github.com/cosmos/cosmos-sdk/pull/3334) New `gaiad completion` and `gaiacli completion` to generate Bash/Zsh completion scripts.
    * [#2607](https://github.com/cosmos/cosmos-sdk/issues/2607) Make `gaiacli config` handle the boolean `indent` flag to beautify commands JSON output.

* Gaia

    * [#2182] [x/staking] Added querier for querying a single redelegation
    * [#3305](https://github.com/cosmos/cosmos-sdk/issues/3305) Add support for
    vesting accounts at genesis.
    * [#3198](https://github.com/cosmos/cosmos-sdk/issues/3198) [x/auth] Add multisig transactions support
    * [#3198](https://github.com/cosmos/cosmos-sdk/issues/3198) `add-genesis-account` can take both account addresses and key names

* SDK
    * [#3099](https://github.com/cosmos/cosmos-sdk/issues/3099) Implement F1 fee distribution
    * [#2926](https://github.com/cosmos/cosmos-sdk/issues/2926) Add TxEncoder to client TxBuilder.
    * [#2694](https://github.com/cosmos/cosmos-sdk/issues/2694) Vesting account implementation.
    * [#2996](https://github.com/cosmos/cosmos-sdk/issues/2996) Update the `AccountKeeper` to contain params used in the context of
    the ante handler.
    * [#3179](https://github.com/cosmos/cosmos-sdk/pull/3179) New CodeNoSignatures error code.
    * [#3319](https://github.com/cosmos/cosmos-sdk/issues/3319) [x/distribution] Queriers for all distribution state worth querying; distribution query commands
    * [#3356](https://github.com/cosmos/cosmos-sdk/issues/3356) [x/auth] bech32-ify accounts address in error message.

IMPROVEMENTS

* Gaia REST API

    * [#3176](https://github.com/cosmos/cosmos-sdk/issues/3176) Validate tx/sign endpoint POST body.
    * [#2948](https://github.com/cosmos/cosmos-sdk/issues/2948) Swagger UI now makes requests to light client node

* Gaia CLI (`gaiacli`)

    * [#3224](https://github.com/cosmos/cosmos-sdk/pull/3224) Support adding offline public keys to the keystore

* Gaia

    * [#2186](https://github.com/cosmos/cosmos-sdk/issues/2186) Add Address Interface
    * [#3158](https://github.com/cosmos/cosmos-sdk/pull/3158) Validate slashing genesis
    * [#3172](https://github.com/cosmos/cosmos-sdk/pull/3172) Support minimum fees in a local testnet.
    * [#3250](https://github.com/cosmos/cosmos-sdk/pull/3250) Refactor integration tests and increase coverage
    * [#3248](https://github.com/cosmos/cosmos-sdk/issues/3248) Refactor tx fee
    model:
    _ Validators specify minimum gas prices instead of minimum fees
    _ Clients may provide either fees or gas prices directly
    _ The gas prices of a tx must meet a validator's minimum
    _ `gaiad start` and `gaia.toml` take --minimum-gas-prices flag and minimum-gas-price config key respectively.
    * [#2859](https://github.com/cosmos/cosmos-sdk/issues/2859) Rename `TallyResult` in gov proposals to `FinalTallyResult`
    * [#3286](https://github.com/cosmos/cosmos-sdk/pull/3286) Fix `gaiad gentx` printout of account's addresses, i.e. user bech32 instead of hex.
    * [#3249](https://github.com/cosmos/cosmos-sdk/issues/3249) `--json` flag removed, users should use `--output=json` instead.

* SDK

    * [#3137](https://github.com/cosmos/cosmos-sdk/pull/3137) Add tag documentation
    for each module along with cleaning up a few existing tags in the governance,
    slashing, and staking modules.
    * [#3093](https://github.com/cosmos/cosmos-sdk/issues/3093) Ante handler does no longer read all accounts in one go when processing signatures as signature
    verification may fail before last signature is checked.
    * [staking] [#1402](https://github.com/cosmos/cosmos-sdk/issues/1402) Add for multiple simultaneous redelegations or unbonding-delegations within an unbonding period
    * [staking] [#1268](https://github.com/cosmos/cosmos-sdk/issues/1268) staking spec rewrite

* CI
    * [#2498](https://github.com/cosmos/cosmos-sdk/issues/2498) Added macos CI job to CircleCI
    * [#142](https://github.com/tendermint/devops/issues/142) Increased the number of blocks to be tested during multi-sim
    * [#147](https://github.com/tendermint/devops/issues/142) Added docker image build to CI

BUG FIXES

* Gaia CLI (`gaiacli`)

    * [#3141](https://github.com/cosmos/cosmos-sdk/issues/3141) Fix the bug in GetAccount when `len(res) == 0` and `err == nil`
    * [#810](https://github.com/cosmos/cosmos-sdk/pull/3316) Fix regression in gaiacli config file handling

* Gaia
    * [#3148](https://github.com/cosmos/cosmos-sdk/issues/3148) Fix `gaiad export` by adding a boolean to `NewGaiaApp` determining whether or not to load the latest version
    * [#3181](https://github.com/cosmos/cosmos-sdk/issues/3181) Correctly reset total accum update height and jailed-validator bond height / unbonding height on export-for-zero-height
    * [#3172](https://github.com/cosmos/cosmos-sdk/pull/3172) Fix parsing `gaiad.toml`
    when it already exists.
    * [#3223](https://github.com/cosmos/cosmos-sdk/issues/3223) Fix unset governance proposal queues when importing state from old chain
    * [#3187](https://github.com/cosmos/cosmos-sdk/issues/3187) Fix `gaiad export`
    by resetting each validator's slashing period.

## 0.29.1

BUG FIXES

* SDK
    * [#3207](https://github.com/cosmos/cosmos-sdk/issues/3207) - Fix token printing bug

## 0.29.0

BREAKING CHANGES

* Gaia

    * [#3148](https://github.com/cosmos/cosmos-sdk/issues/3148) Fix `gaiad export` by adding a boolean to `NewGaiaApp` determining whether or not to load the latest version

* SDK
    * [#3163](https://github.com/cosmos/cosmos-sdk/issues/3163) Withdraw commission on self bond removal

## 0.28.1

BREAKING CHANGES

* Gaia REST API (`gaiacli advanced rest-server`)
    * [lcd] [#3045](https://github.com/cosmos/cosmos-sdk/pull/3045) Fix quoted json return on GET /keys (keys list)
    * [gaia-lite] [#2191](https://github.com/cosmos/cosmos-sdk/issues/2191) Split `POST /stake/delegators/{delegatorAddr}/delegations` into `POST /stake/delegators/{delegatorAddr}/delegations`, `POST /stake/delegators/{delegatorAddr}/unbonding_delegations` and `POST /stake/delegators/{delegatorAddr}/redelegations`
    * [gaia-lite] [#3056](https://github.com/cosmos/cosmos-sdk/pull/3056) `generate_only` and `simulate` have moved from query arguments to POST requests body.
* Tendermint
    * [tendermint] Now using Tendermint 0.27.3

FEATURES

* Gaia REST API (`gaiacli advanced rest-server`)
    * [slashing] [#2399](https://github.com/cosmos/cosmos-sdk/issues/2399) Implement `/slashing/parameters` endpoint to query slashing parameters.
* Gaia CLI (`gaiacli`)
    * [gaiacli] [#2399](https://github.com/cosmos/cosmos-sdk/issues/2399) Implement `params` command to query slashing parameters.
* SDK
    * [client] [#2926](https://github.com/cosmos/cosmos-sdk/issues/2926) Add TxEncoder to client TxBuilder.
* Other
    * Introduced the logjack tool for saving logs w/ rotation

IMPROVEMENTS

* Gaia REST API (`gaiacli advanced rest-server`)
    * [#2879](https://github.com/cosmos/cosmos-sdk/issues/2879), [#2880](https://github.com/cosmos/cosmos-sdk/issues/2880) Update deposit and vote endpoints to perform a direct txs query
    when a given proposal is inactive and thus having votes and deposits removed
    from state.
* Gaia CLI (`gaiacli`)
    * [#2879](https://github.com/cosmos/cosmos-sdk/issues/2879), [#2880](https://github.com/cosmos/cosmos-sdk/issues/2880) Update deposit and vote CLI commands to perform a direct txs query
    when a given proposal is inactive and thus having votes and deposits removed
    from state.
* Gaia
    * [#3021](https://github.com/cosmos/cosmos-sdk/pull/3021) Add `--gentx-dir` to `gaiad collect-gentxs` to specify a directory from which collect and load gentxs. Add `--output-document` to `gaiad init` to allow one to redirect output to file.

## 0.28.0

BREAKING CHANGES

* Gaia CLI (`gaiacli`)

    * [cli] [#2595](https://github.com/cosmos/cosmos-sdk/issues/2595) Remove `keys new` in favor of `keys add` incorporating existing functionality with addition of key recovery functionality.
    * [cli] [#2987](https://github.com/cosmos/cosmos-sdk/pull/2987) Add shorthand `-a` to `gaiacli keys show` and update docs
    * [cli] [#2971](https://github.com/cosmos/cosmos-sdk/pull/2971) Additional verification when running `gaiad gentx`
    * [cli] [#2734](https://github.com/cosmos/cosmos-sdk/issues/2734) Rewrite `gaiacli config`. It is now a non-interactive config utility.

* Gaia

    * [#128](https://github.com/tendermint/devops/issues/128) Updated CircleCI job to trigger website build on every push to master/develop.
    * [#2994](https://github.com/cosmos/cosmos-sdk/pull/2994) Change wrong-password error message.
    * [#3009](https://github.com/cosmos/cosmos-sdk/issues/3009) Added missing Gaia genesis verification
    * [#128](https://github.com/tendermint/devops/issues/128) Updated CircleCI job to trigger website build on every push to master/develop.
    * [#2994](https://github.com/cosmos/cosmos-sdk/pull/2994) Change wrong-password error message.
    * [#3009](https://github.com/cosmos/cosmos-sdk/issues/3009) Added missing Gaia genesis verification
    * [gas] [#3052](https://github.com/cosmos/cosmos-sdk/issues/3052) Updated gas costs to more reasonable numbers

* SDK
    * [auth] [#2952](https://github.com/cosmos/cosmos-sdk/issues/2952) Signatures are no longer serialized on chain with the account number and sequence number
    * [auth] [#2952](https://github.com/cosmos/cosmos-sdk/issues/2952) Signatures are no longer serialized on chain with the account number and sequence number
    * [stake] [#3055](https://github.com/cosmos/cosmos-sdk/issues/3055) Use address instead of bond height / intratxcounter for deduplication

FEATURES

* Gaia CLI (`gaiacli`)
    * [#2961](https://github.com/cosmos/cosmos-sdk/issues/2961) Add --force flag to gaiacli keys delete command to skip passphrase check and force key deletion unconditionally.

IMPROVEMENTS

* Gaia CLI (`gaiacli`)

    * [#2991](https://github.com/cosmos/cosmos-sdk/issues/2991) Fully validate transaction signatures during `gaiacli tx sign --validate-signatures`

* SDK
    * [#1277](https://github.com/cosmos/cosmos-sdk/issues/1277) Complete bank module specification
    * [#2963](https://github.com/cosmos/cosmos-sdk/issues/2963) Complete auth module specification
    * [#2914](https://github.com/cosmos/cosmos-sdk/issues/2914) No longer withdraw validator rewards on bond/unbond, but rather move
    the rewards to the respective validator's pools.

BUG FIXES

* Gaia CLI (`gaiacli`)

    * [#2921](https://github.com/cosmos/cosmos-sdk/issues/2921) Fix `keys delete` inability to delete offline and ledger keys.

* Gaia

    * [#3003](https://github.com/cosmos/cosmos-sdk/issues/3003) CollectStdTxs() must validate DelegatorAddr against genesis accounts.

* SDK
    * [#2967](https://github.com/cosmos/cosmos-sdk/issues/2967) Change ordering of `mint.BeginBlocker` and `distr.BeginBlocker`, recalculate inflation each block
    * [#3068](https://github.com/cosmos/cosmos-sdk/issues/3068) check for uint64 gas overflow during `Std#ValidateBasic`.
    * [#3071](https://github.com/cosmos/cosmos-sdk/issues/3071) Catch overflow on block gas meter

## 0.27.0

BREAKING CHANGES

* Gaia REST API (`gaiacli advanced rest-server`)

    * [gaia-lite] [#2819](https://github.com/cosmos/cosmos-sdk/pull/2819) Txs query param format is now: `/txs?tag=value` (removed '' wrapping the query parameter `value`)

* Gaia CLI (`gaiacli`)

    * [cli] [#2728](https://github.com/cosmos/cosmos-sdk/pull/2728) Seperate `tx` and `query` subcommands by module
    * [cli] [#2727](https://github.com/cosmos/cosmos-sdk/pull/2727) Fix unbonding command flow
    * [cli] [#2786](https://github.com/cosmos/cosmos-sdk/pull/2786) Fix redelegation command flow
    * [cli] [#2829](https://github.com/cosmos/cosmos-sdk/pull/2829) add-genesis-account command now validates state when adding accounts
    * [cli] [#2804](https://github.com/cosmos/cosmos-sdk/issues/2804) Check whether key exists before passing it on to `tx create-validator`.
    * [cli] [#2874](https://github.com/cosmos/cosmos-sdk/pull/2874) `gaiacli tx sign` takes an optional `--output-document` flag to support output redirection.
    * [cli] [#2875](https://github.com/cosmos/cosmos-sdk/pull/2875) Refactor `gaiad gentx` and avoid redirection to `gaiacli tx sign` for tx signing.

* Gaia

    * [mint] [#2825] minting now occurs every block, inflation parameter updates still hourly

* SDK

    * [#2752](https://github.com/cosmos/cosmos-sdk/pull/2752) Don't hardcode bondable denom.
    * [#2701](https://github.com/cosmos/cosmos-sdk/issues/2701) Account numbers and sequence numbers in `auth` are now `uint64` instead of `int64`
    * [#2019](https://github.com/cosmos/cosmos-sdk/issues/2019) Cap total number of signatures. Current per-transaction limit is 7, and if that is exceeded transaction is rejected.
    * [#2801](https://github.com/cosmos/cosmos-sdk/pull/2801) Remove AppInit structure.
    * [#2798](https://github.com/cosmos/cosmos-sdk/issues/2798) Governance API has miss-spelled English word in JSON response ('depositer' -> 'depositor')
    * [#2943](https://github.com/cosmos/cosmos-sdk/pull/2943) Transaction action tags equal the message type. Staking EndBlocker tags are included.

* Tendermint
    * Update to Tendermint 0.27.0

FEATURES

* Gaia REST API (`gaiacli advanced rest-server`)

    * [gov] [#2479](https://github.com/cosmos/cosmos-sdk/issues/2479) Added governance parameter
    query REST endpoints.

* Gaia CLI (`gaiacli`)

    * [gov][cli] [#2479](https://github.com/cosmos/cosmos-sdk/issues/2479) Added governance
    parameter query commands.
    * [stake][cli] [#2027] Add CLI query command for getting all delegations to a specific validator.
    * [#2840](https://github.com/cosmos/cosmos-sdk/pull/2840) Standardize CLI exports from modules

* Gaia

    * [app] [#2791](https://github.com/cosmos/cosmos-sdk/issues/2791) Support export at a specific height, with `gaiad export --height=HEIGHT`.
    * [x/gov] [#2479](https://github.com/cosmos/cosmos-sdk/issues/2479) Implemented querier
    for getting governance parameters.
    * [app] [#2663](https://github.com/cosmos/cosmos-sdk/issues/2663) - Runtime-assertable invariants
    * [app] [#2791](https://github.com/cosmos/cosmos-sdk/issues/2791) Support export at a specific height, with `gaiad export --height=HEIGHT`.
    * [app] [#2812](https://github.com/cosmos/cosmos-sdk/issues/2812) Support export alterations to prepare for restarting at zero-height

* SDK
    * [simulator] [#2682](https://github.com/cosmos/cosmos-sdk/issues/2682) MsgEditValidator now looks at the validator's max rate, thus it now succeeds a significant portion of the time
    * [core] [#2775](https://github.com/cosmos/cosmos-sdk/issues/2775) Add deliverTx maximum block gas limit

IMPROVEMENTS

* Gaia REST API (`gaiacli advanced rest-server`)

    * [gaia-lite] [#2819](https://github.com/cosmos/cosmos-sdk/pull/2819) Tx search now supports multiple tags as query parameters
    * [#2836](https://github.com/cosmos/cosmos-sdk/pull/2836) Expose LCD router to allow users to register routes there.

* Gaia CLI (`gaiacli`)

    * [#2749](https://github.com/cosmos/cosmos-sdk/pull/2749) Add --chain-id flag to gaiad testnet
    * [#2819](https://github.com/cosmos/cosmos-sdk/pull/2819) Tx search now supports multiple tags as query parameters

* Gaia

    * [#2772](https://github.com/cosmos/cosmos-sdk/issues/2772) Update BaseApp to not persist state when the ante handler fails on DeliverTx.
    * [#2773](https://github.com/cosmos/cosmos-sdk/issues/2773) Require moniker to be provided on `gaiad init`.
    * [#2672](https://github.com/cosmos/cosmos-sdk/issues/2672) [Makefile] Updated for better Windows compatibility and ledger support logic, get_tools was rewritten as a cross-compatible Makefile.
    * [#2766](https://github.com/cosmos/cosmos-sdk/issues/2766) [Makefile] Added goimports tool to get_tools. Get_tools now only builds new versions if binaries are missing.
    * [#110](https://github.com/tendermint/devops/issues/110) Updated CircleCI job to trigger website build when cosmos docs are updated.

* SDK
  & [x/mock/simulation] [#2720] major cleanup, introduction of helper objects, reorganization
* [#2821](https://github.com/cosmos/cosmos-sdk/issues/2821) Codespaces are now strings
* [types] [#2776](https://github.com/cosmos/cosmos-sdk/issues/2776) Improve safety of `Coin` and `Coins` types. Various functions
  and methods will panic when a negative amount is discovered.
* [#2815](https://github.com/cosmos/cosmos-sdk/issues/2815) Gas unit fields changed from `int64` to `uint64`.
* [#2821](https://github.com/cosmos/cosmos-sdk/issues/2821) Codespaces are now strings
* [#2779](https://github.com/cosmos/cosmos-sdk/issues/2779) Introduce `ValidateBasic` to the `Tx` interface and call it in the ante
  handler.
* [#2825](https://github.com/cosmos/cosmos-sdk/issues/2825) More staking and distribution invariants
* [#2912](https://github.com/cosmos/cosmos-sdk/issues/2912) Print commit ID in hex when commit is synced.

* Tendermint
* [#2796](https://github.com/cosmos/cosmos-sdk/issues/2796) Update to go-amino 0.14.1

BUG FIXES

* Gaia REST API (`gaiacli advanced rest-server`)

    * [gaia-lite] [#2868](https://github.com/cosmos/cosmos-sdk/issues/2868) Added handler for governance tally endpoint
    * [#2907](https://github.com/cosmos/cosmos-sdk/issues/2907) Refactor and fix the way Gaia Lite is started.

* Gaia

    * [#2723] Use `cosmosvalcons` Bech32 prefix in `tendermint show-address`
    * [#2742](https://github.com/cosmos/cosmos-sdk/issues/2742) Fix time format of TimeoutCommit override
    * [#2898](https://github.com/cosmos/cosmos-sdk/issues/2898) Remove redundant '$' in docker-compose.yml

* SDK

    * [#2733](https://github.com/cosmos/cosmos-sdk/issues/2733) [x/gov, x/mock/simulation] Fix governance simulation, update x/gov import/export
    * [#2854](https://github.com/cosmos/cosmos-sdk/issues/2854) [x/bank] Remove unused bank.MsgIssue, prevent possible panic
    * [#2884](https://github.com/cosmos/cosmos-sdk/issues/2884) [docs/examples] Fix `basecli version` panic

* Tendermint
    * [#2797](https://github.com/tendermint/tendermint/pull/2797) AddressBook requires addresses to have IDs; Do not crap out immediately after sending pex addrs in seed mode

## 0.26.0

BREAKING CHANGES

* Gaia

    * [gaiad init] [#2602](https://github.com/cosmos/cosmos-sdk/issues/2602) New genesis workflow

* SDK

    * [simulation] [#2665](https://github.com/cosmos/cosmos-sdk/issues/2665) only argument to sdk.Invariant is now app

* Tendermint
    * Upgrade to version 0.26.0

FEATURES

* Gaia CLI (`gaiacli`)

    * [cli] [#2569](https://github.com/cosmos/cosmos-sdk/pull/2569) Add commands to query validator unbondings and redelegations
    * [cli] [#2569](https://github.com/cosmos/cosmos-sdk/pull/2569) Add commands to query validator unbondings and redelegations
    * [cli] [#2524](https://github.com/cosmos/cosmos-sdk/issues/2524) Add support offline mode to `gaiacli tx sign`. Lookups are not performed if the flag `--offline` is on.
    * [cli] [#2558](https://github.com/cosmos/cosmos-sdk/issues/2558) Rename --print-sigs to --validate-signatures. It now performs a complete set of sanity checks and reports to the user. Also added --print-signature-only to print the signature only, not the whole transaction.
    * [cli] [#2704](https://github.com/cosmos/cosmos-sdk/pull/2704) New add-genesis-account convenience command to populate genesis.json with genesis accounts.

* SDK
    * [#1336](https://github.com/cosmos/cosmos-sdk/issues/1336) Mechanism for SDK Users to configure their own Bech32 prefixes instead of using the default cosmos prefixes.

IMPROVEMENTS

* Gaia
* [#2637](https://github.com/cosmos/cosmos-sdk/issues/2637) [x/gov] Switched inactive and active proposal queues to an iterator based queue

* SDK
* [#2573](https://github.com/cosmos/cosmos-sdk/issues/2573) [x/distribution] add accum invariance
* [#2556](https://github.com/cosmos/cosmos-sdk/issues/2556) [x/mock/simulation] Fix debugging output
* [#2396](https://github.com/cosmos/cosmos-sdk/issues/2396) [x/mock/simulation] Change parameters to get more slashes
* [#2617](https://github.com/cosmos/cosmos-sdk/issues/2617) [x/mock/simulation] Randomize all genesis parameters
* [#2669](https://github.com/cosmos/cosmos-sdk/issues/2669) [x/stake] Added invarant check to make sure validator's power aligns with its spot in the power store.
* [#1924](https://github.com/cosmos/cosmos-sdk/issues/1924) [x/mock/simulation] Use a transition matrix for block size
* [#2660](https://github.com/cosmos/cosmos-sdk/issues/2660) [x/mock/simulation] Staking transactions get tested far more frequently
* [#2610](https://github.com/cosmos/cosmos-sdk/issues/2610) [x/stake] Block redelegation to and from the same validator
* [#2652](https://github.com/cosmos/cosmos-sdk/issues/2652) [x/auth] Add benchmark for get and set account
* [#2685](https://github.com/cosmos/cosmos-sdk/issues/2685) [store] Add general merkle absence proof (also for empty substores)
* [#2708](https://github.com/cosmos/cosmos-sdk/issues/2708) [store] Disallow setting nil values

BUG FIXES

* Gaia
* [#2670](https://github.com/cosmos/cosmos-sdk/issues/2670) [x/stake] fixed incorrect `IterateBondedValidators` and split into two functions: `IterateBondedValidators` and `IterateLastBlockConsValidators`
* [#2691](https://github.com/cosmos/cosmos-sdk/issues/2691) Fix local testnet creation by using a single canonical genesis time
* [#2648](https://github.com/cosmos/cosmos-sdk/issues/2648) [gaiad] Fix `gaiad export` / `gaiad import` consistency, test in CI

* SDK
* [#2625](https://github.com/cosmos/cosmos-sdk/issues/2625) [x/gov] fix AppendTag function usage error
* [#2677](https://github.com/cosmos/cosmos-sdk/issues/2677) [x/stake, x/distribution] various staking/distribution fixes as found by the simulator
* [#2674](https://github.com/cosmos/cosmos-sdk/issues/2674) [types] Fix coin.IsLT() impl, coins.IsLT() impl, and renamed coins.Is\* to coins.IsAll\* (see [#2686](https://github.com/cosmos/cosmos-sdk/issues/2686))
* [#2711](https://github.com/cosmos/cosmos-sdk/issues/2711) [x/stake] Add commission data to `MsgCreateValidator` signature bytes.
* Temporarily disable insecure mode for Gaia Lite

## 0.25.0

*October 24th, 2018*.

BREAKING CHANGES

* Gaia REST API (`gaiacli advanced rest-server`)

    * [x/stake] Validator.Owner renamed to Validator.Operator
    * [#595](https://github.com/cosmos/cosmos-sdk/issues/595) Connections to the REST server are now secured using Transport Layer Security by default. The --insecure flag is provided to switch back to insecure HTTP.
    * [gaia-lite] [#2258](https://github.com/cosmos/cosmos-sdk/issues/2258) Split `GET stake/delegators/{delegatorAddr}` into `GET stake/delegators/{delegatorAddr}/delegations`, `GET stake/delegators/{delegatorAddr}/unbonding_delegations` and `GET stake/delegators/{delegatorAddr}/redelegations`

* Gaia CLI (`gaiacli`)

    * [x/stake] Validator.Owner renamed to Validator.Operator
    * [cli] unsafe_reset_all, show_validator, and show_node_id have been renamed to unsafe-reset-all, show-validator, and show-node-id
    * [cli] [#1983](https://github.com/cosmos/cosmos-sdk/issues/1983) --print-response now defaults to true in commands that create and send a transaction
    * [cli] [#1983](https://github.com/cosmos/cosmos-sdk/issues/1983) you can now pass --pubkey or --address to gaiacli keys show to return a plaintext representation of the key's address or public key for use with other commands
    * [cli] [#2061](https://github.com/cosmos/cosmos-sdk/issues/2061) changed proposalID in governance REST endpoints to proposal-id
    * [cli] [#2014](https://github.com/cosmos/cosmos-sdk/issues/2014) `gaiacli advanced` no longer exists - to access `ibc`, `rest-server`, and `validator-set` commands use `gaiacli ibc`, `gaiacli rest-server`, and `gaiacli tendermint`, respectively
    * [makefile] `get_vendor_deps` no longer updates lock file it just updates vendor directory. Use `update_vendor_deps` to update the lock file. [#2152](https://github.com/cosmos/cosmos-sdk/pull/2152)
    * [cli] [#2221](https://github.com/cosmos/cosmos-sdk/issues/2221) All commands that
    utilize a validator's operator address must now use the new Bech32 prefix,
    `cosmosvaloper`.
    * [cli] [#2190](https://github.com/cosmos/cosmos-sdk/issues/2190) `gaiacli init --gen-txs` is now `gaiacli init --with-txs` to reduce confusion
    * [cli] [#2073](https://github.com/cosmos/cosmos-sdk/issues/2073) --from can now be either an address or a key name
    * [cli] [#1184](https://github.com/cosmos/cosmos-sdk/issues/1184) Subcommands reorganisation, see [#2390](https://github.com/cosmos/cosmos-sdk/pull/2390) for a comprehensive list of changes.
    * [cli] [#2524](https://github.com/cosmos/cosmos-sdk/issues/2524) Add support offline mode to `gaiacli tx sign`. Lookups are not performed if the flag `--offline` is on.
    * [cli] [#2570](https://github.com/cosmos/cosmos-sdk/pull/2570) Add commands to query deposits on proposals

* Gaia

    * Make the transient store key use a distinct store key. [#2013](https://github.com/cosmos/cosmos-sdk/pull/2013)
    * [x/stake] [#1901](https://github.com/cosmos/cosmos-sdk/issues/1901) Validator type's Owner field renamed to Operator; Validator's GetOwner() renamed accordingly to comply with the SDK's Validator interface.
    * [docs] [#2001](https://github.com/cosmos/cosmos-sdk/pull/2001) Update slashing spec for slashing period
    * [x/stake, x/slashing] [#1305](https://github.com/cosmos/cosmos-sdk/issues/1305) - Rename "revoked" to "jailed"
    * [x/stake] [#1676] Revoked and jailed validators put into the unbonding state
    * [x/stake] [#1877] Redelegations/unbonding-delegation from unbonding validator have reduced time
    * [x/slashing] [#1789](https://github.com/cosmos/cosmos-sdk/issues/1789) Slashing changes for Tendermint validator set offset (NextValSet)
    * [x/stake] [#2040](https://github.com/cosmos/cosmos-sdk/issues/2040) Validator
    operator type has now changed to `sdk.ValAddress`
    * [x/stake] [#2221](https://github.com/cosmos/cosmos-sdk/issues/2221) New
    Bech32 prefixes have been introduced for a validator's consensus address and
    public key: `cosmosvalcons` and `cosmosvalconspub` respectively. Also, existing Bech32 prefixes have been
    renamed for accounts and validator operators:
    _ `cosmosaccaddr` / `cosmosaccpub` => `cosmos` / `cosmospub`
    _ `cosmosvaladdr` / `cosmosvalpub` => `cosmosvaloper` / `cosmosvaloperpub`
    * [x/stake] [#1013] TendermintUpdates now uses transient store
    * [x/stake] [#2435](https://github.com/cosmos/cosmos-sdk/issues/2435) Remove empty bytes from the ValidatorPowerRank store key
    * [x/gov] [#2195](https://github.com/cosmos/cosmos-sdk/issues/2195) Governance uses BFT Time
    * [x/gov] [#2256](https://github.com/cosmos/cosmos-sdk/issues/2256) Removed slashing for governance non-voting validators
    * [simulation] [#2162](https://github.com/cosmos/cosmos-sdk/issues/2162) Added back correct supply invariants
    * [x/slashing] [#2430](https://github.com/cosmos/cosmos-sdk/issues/2430) Simulate more slashes, check if validator is jailed before jailing
    * [x/stake] [#2393](https://github.com/cosmos/cosmos-sdk/issues/2393) Removed `CompleteUnbonding` and `CompleteRedelegation` Msg types, and instead added unbonding/redelegation queues to endblocker
    * [x/mock/simulation] [#2501](https://github.com/cosmos/cosmos-sdk/issues/2501) Simulate transactions & invariants for fee distribution, and fix bugs discovered in the process
        * [x/auth] Simulate random fee payments
        * [cmd/gaia/app] Simulate non-zero inflation
        * [x/stake] Call hooks correctly in several cases related to delegation/validator updates
        * [x/stake] Check full supply invariants, including yet-to-be-withdrawn fees
        * [x/stake] Remove no-longer-in-use store key
        * [x/slashing] Call hooks correctly when a validator is slashed
        * [x/slashing] Truncate withdrawals (unbonding, redelegation) and burn change
        * [x/mock/simulation] Ensure the simulation cannot set a proposer address of nil
        * [x/mock/simulation] Add more event logs on begin block / end block for clarity
        * [x/mock/simulation] Correctly set validator power in abci.RequestBeginBlock
        * [x/minting] Correctly call stake keeper to track inflated supply
        * [x/distribution] Sanity check for nonexistent rewards
        * [x/distribution] Truncate withdrawals and return change to the community pool
        * [x/distribution] Add sanity checks for incorrect accum / total accum relations
        * [x/distribution] Correctly calculate total power using Tendermint updates
        * [x/distribution] Simulate withdrawal transactions
        * [x/distribution] Fix a bug where the fee pool was not correctly tracked on WithdrawDelegatorRewardsAll
    * [x/stake] [#1673](https://github.com/cosmos/cosmos-sdk/issues/1673) Validators are no longer deleted until they can no longer possibly be slashed
    * [#1890](https://github.com/cosmos/cosmos-sdk/issues/1890) Start chain with initial state + sequence of transactions
        * [cli] Rename `gaiad init gentx` to `gaiad gentx`.
        * [cli] Add `--skip-genesis` flag to `gaiad init` to prevent `genesis.json` generation.
        * Drop `GenesisTx` in favor of a signed `StdTx` with only one `MsgCreateValidator` message.
        * [cli] Port `gaiad init` and `gaiad testnet` to work with `StdTx` genesis transactions.
        * [cli] Add `--moniker` flag to `gaiad init` to override moniker when generating `genesis.json` - i.e. it takes effect when running with the `--with-txs` flag, it is ignored otherwise.

* SDK

    * [core] [#2219](https://github.com/cosmos/cosmos-sdk/issues/2219) Update to Tendermint 0.24.0
        * Validator set updates delayed by one block
        * BFT timestamp that can safely be used by applications
        * Fixed maximum block size enforcement
    * [core] [#1807](https://github.com/cosmos/cosmos-sdk/issues/1807) Switch from use of rational to decimal
    * [types] [#1901](https://github.com/cosmos/cosmos-sdk/issues/1901) Validator interface's GetOwner() renamed to GetOperator()
    * [x/slashing] [#2122](https://github.com/cosmos/cosmos-sdk/pull/2122) - Implement slashing period
    * [types] [#2119](https://github.com/cosmos/cosmos-sdk/issues/2119) Parsed error messages and ABCI log errors to make them more human readable.
    * [types] [#2407](https://github.com/cosmos/cosmos-sdk/issues/2407) MulInt method added to big decimal in order to improve efficiency of slashing
    * [simulation] Rename TestAndRunTx to Operation [#2153](https://github.com/cosmos/cosmos-sdk/pull/2153)
    * [simulation] Remove log and testing.TB from Operation and Invariants, in favor of using errors [#2282](https://github.com/cosmos/cosmos-sdk/issues/2282)
    * [simulation] Remove usage of keys and addrs in the types, in favor of simulation.Account [#2384](https://github.com/cosmos/cosmos-sdk/issues/2384)
    * [tools] Removed gocyclo [#2211](https://github.com/cosmos/cosmos-sdk/issues/2211)
    * [baseapp] Remove `SetTxDecoder` in favor of requiring the decoder be set in baseapp initialization. [#1441](https://github.com/cosmos/cosmos-sdk/issues/1441)
    * [baseapp] [#1921](https://github.com/cosmos/cosmos-sdk/issues/1921) Add minimumFees field to BaseApp.
    * [store] Change storeInfo within the root multistore to use tmhash instead of ripemd160 [#2308](https://github.com/cosmos/cosmos-sdk/issues/2308)
    * [codec] [#2324](https://github.com/cosmos/cosmos-sdk/issues/2324) All referrences to wire have been renamed to codec. Additionally, wire.NewCodec is now codec.New().
    * [types] [#2343](https://github.com/cosmos/cosmos-sdk/issues/2343) Make sdk.Msg have a names field, to facilitate automatic tagging.
    * [baseapp] [#2366](https://github.com/cosmos/cosmos-sdk/issues/2366) Automatically add action tags to all messages
    * [x/auth] [#2377](https://github.com/cosmos/cosmos-sdk/issues/2377) auth.StdSignMsg -> txbuilder.StdSignMsg
    * [x/staking] [#2244](https://github.com/cosmos/cosmos-sdk/issues/2244) staking now holds a consensus-address-index instead of a consensus-pubkey-index
    * [x/staking] [#2236](https://github.com/cosmos/cosmos-sdk/issues/2236) more distribution hooks for distribution
    * [x/stake] [#2394](https://github.com/cosmos/cosmos-sdk/issues/2394) Split up UpdateValidator into distinct state transitions applied only in EndBlock
    * [x/slashing] [#2480](https://github.com/cosmos/cosmos-sdk/issues/2480) Fix signing info handling bugs & faulty slashing
    * [x/stake] [#2412](https://github.com/cosmos/cosmos-sdk/issues/2412) Added an unbonding validator queue to EndBlock to automatically update validator.Status when finished Unbonding
    * [x/stake] [#2500](https://github.com/cosmos/cosmos-sdk/issues/2500) Block conflicting redelegations until we add an index
    * [x/params] Global Paramstore refactored
    * [types] [#2506](https://github.com/cosmos/cosmos-sdk/issues/2506) sdk.Dec MarshalJSON now marshals as a normal Decimal, with 10 digits of decimal precision
    * [x/stake] [#2508](https://github.com/cosmos/cosmos-sdk/issues/2508) Utilize Tendermint power for validator power key
    * [x/stake] [#2531](https://github.com/cosmos/cosmos-sdk/issues/2531) Remove all inflation logic
    * [x/mint] [#2531](https://github.com/cosmos/cosmos-sdk/issues/2531) Add minting module and inflation logic
    * [x/auth] [#2540](https://github.com/cosmos/cosmos-sdk/issues/2540) Rename `AccountMapper` to `AccountKeeper`.
    * [types] [#2456](https://github.com/cosmos/cosmos-sdk/issues/2456) Renamed msg.Name() and msg.Type() to msg.Type() and msg.Route() respectively

* Tendermint
    * Update tendermint version from v0.23.0 to v0.25.0, notable changes
        * Mempool now won't build too large blocks, or too computationally expensive blocks
        * Maximum tx sizes and gas are now removed, and are implicitly the blocks maximums
        * ABCI validators no longer send the pubkey. The pubkey is only sent in validator updates
        * Validator set changes are now delayed by one block
        * Block header now includes the next validator sets hash
        * BFT time is implemented
        * Secp256k1 signature format has changed
        * There is now a threshold multisig format
        * See the [tendermint changelog](https://github.com/tendermint/tendermint/blob/master/CHANGELOG.md) for other changes.

FEATURES

* Gaia REST API (`gaiacli advanced rest-server`)

    * [gaia-lite] Endpoints to query staking pool and params
    * [gaia-lite] [#2110](https://github.com/cosmos/cosmos-sdk/issues/2110) Add support for `simulate=true` requests query argument to endpoints that send txs to run simulations of transactions
    * [gaia-lite] [#966](https://github.com/cosmos/cosmos-sdk/issues/966) Add support for `generate_only=true` query argument to generate offline unsigned transactions
    * [gaia-lite] [#1953](https://github.com/cosmos/cosmos-sdk/issues/1953) Add /sign endpoint to sign transactions generated with `generate_only=true`.
    * [gaia-lite] [#1954](https://github.com/cosmos/cosmos-sdk/issues/1954) Add /broadcast endpoint to broadcast transactions signed by the /sign endpoint.
    * [gaia-lite] [#2113](https://github.com/cosmos/cosmos-sdk/issues/2113) Rename `/accounts/{address}/send` to `/bank/accounts/{address}/transfers`, rename `/accounts/{address}` to `/auth/accounts/{address}`, replace `proposal-id` with `proposalId` in all gov endpoints
    * [gaia-lite] [#2478](https://github.com/cosmos/cosmos-sdk/issues/2478) Add query gov proposal's deposits endpoint
    * [gaia-lite] [#2477](https://github.com/cosmos/cosmos-sdk/issues/2477) Add query validator's outgoing redelegations and unbonding delegations endpoints

* Gaia CLI (`gaiacli`)

    * [cli] Cmds to query staking pool and params
    * [gov][cli] [#2062](https://github.com/cosmos/cosmos-sdk/issues/2062) added `--proposal` flag to `submit-proposal` that allows a JSON file containing a proposal to be passed in
    * [#2040](https://github.com/cosmos/cosmos-sdk/issues/2040) Add `--bech` to `gaiacli keys show` and respective REST endpoint to
    provide desired Bech32 prefix encoding
    * [cli] [#2047](https://github.com/cosmos/cosmos-sdk/issues/2047) [#2306](https://github.com/cosmos/cosmos-sdk/pull/2306) Passing --gas=simulate triggers a simulation of the tx before the actual execution.
    The gas estimate obtained via the simulation will be used as gas limit in the actual execution.
    * [cli] [#2047](https://github.com/cosmos/cosmos-sdk/issues/2047) The --gas-adjustment flag can be used to adjust the estimate obtained via the simulation triggered by --gas=simulate.
    * [cli] [#2110](https://github.com/cosmos/cosmos-sdk/issues/2110) Add --dry-run flag to perform a simulation of a transaction without broadcasting it. The --gas flag is ignored as gas would be automatically estimated.
    * [cli] [#2204](https://github.com/cosmos/cosmos-sdk/issues/2204) Support generating and broadcasting messages with multiple signatures via command line:
        * [#966](https://github.com/cosmos/cosmos-sdk/issues/966) Add --generate-only flag to build an unsigned transaction and write it to STDOUT.
        * [#1953](https://github.com/cosmos/cosmos-sdk/issues/1953) New `sign` command to sign transactions generated with the --generate-only flag.
        * [#1954](https://github.com/cosmos/cosmos-sdk/issues/1954) New `broadcast` command to broadcast transactions generated offline and signed with the `sign` command.
    * [cli] [#2220](https://github.com/cosmos/cosmos-sdk/issues/2220) Add `gaiacli config` feature to interactively create CLI config files to reduce the number of required flags
    * [stake][cli] [#1672](https://github.com/cosmos/cosmos-sdk/issues/1672) Introduced
    new commission flags for validator commands `create-validator` and `edit-validator`.
    * [stake][cli] [#1890](https://github.com/cosmos/cosmos-sdk/issues/1890) Add `--genesis-format` flag to `gaiacli tx create-validator` to produce transactions in genesis-friendly format.
    * [cli][#2554](https://github.com/cosmos/cosmos-sdk/issues/2554) Make `gaiacli keys show` multisig ready.

* Gaia

    * [cli] [#2170](https://github.com/cosmos/cosmos-sdk/issues/2170) added ability to show the node's address via `gaiad tendermint show-address`
    * [simulation] [#2313](https://github.com/cosmos/cosmos-sdk/issues/2313) Reworked `make test_sim_gaia_slow` to `make test_sim_gaia_full`, now simulates from multiple starting seeds in parallel
    * [cli] [#1921](https://github.com/cosmos/cosmos-sdk/issues/1921)
        * New configuration file `gaiad.toml` is now created to host Gaia-specific configuration.
        * New --minimum_fees/minimum_fees flag/config option to set a minimum fee.

* SDK
    * [querier] added custom querier functionality, so ABCI query requests can be handled by keepers
    * [simulation] [#1924](https://github.com/cosmos/cosmos-sdk/issues/1924) allow operations to specify future operations
    * [simulation] [#1924](https://github.com/cosmos/cosmos-sdk/issues/1924) Add benchmarking capabilities, with makefile commands "test_sim_gaia_benchmark, test_sim_gaia_profile"
    * [simulation] [#2349](https://github.com/cosmos/cosmos-sdk/issues/2349) Add time-based future scheduled operations to simulator
    * [x/auth] [#2376](https://github.com/cosmos/cosmos-sdk/issues/2376) Remove FeePayer() from StdTx
    * [x/stake] [#1672](https://github.com/cosmos/cosmos-sdk/issues/1672) Implement
    basis for the validator commission model.
    * [x/auth] Support account removal in the account mapper.

IMPROVEMENTS

* [tools] Improved terraform and ansible scripts for infrastructure deployment
* [tools] Added ansible script to enable process core dumps

* Gaia REST API (`gaiacli advanced rest-server`)

    * [x/stake] [#2000](https://github.com/cosmos/cosmos-sdk/issues/2000) Added tests for new staking endpoints
    * [gaia-lite] [#2445](https://github.com/cosmos/cosmos-sdk/issues/2445) Standarized REST error responses
    * [gaia-lite] Added example to Swagger specification for /keys/seed.
    * [x/stake] Refactor REST utils

* Gaia CLI (`gaiacli`)

    * [cli] [#2060](https://github.com/cosmos/cosmos-sdk/issues/2060) removed `--select` from `block` command
    * [cli] [#2128](https://github.com/cosmos/cosmos-sdk/issues/2128) fixed segfault when exporting directly after `gaiad init`
    * [cli] [#1255](https://github.com/cosmos/cosmos-sdk/issues/1255) open KeyBase in read-only mode
    for query-purpose CLI commands
    * [docs] Added commands for querying governance deposits, votes and tally

* Gaia

    * [x/stake] [#2023](https://github.com/cosmos/cosmos-sdk/pull/2023) Terminate iteration loop in `UpdateBondedValidators` and `UpdateBondedValidatorsFull` when the first revoked validator is encountered and perform a sanity check.
    * [x/auth] Signature verification's gas cost now accounts for pubkey type. [#2046](https://github.com/tendermint/tendermint/pull/2046)
    * [x/stake] [x/slashing] Ensure delegation invariants to jailed validators [#1883](https://github.com/cosmos/cosmos-sdk/issues/1883).
    * [x/stake] Improve speed of GetValidator, which was shown to be a performance bottleneck. [#2046](https://github.com/tendermint/tendermint/pull/2200)
    * [x/stake] [#2435](https://github.com/cosmos/cosmos-sdk/issues/2435) Improve memory efficiency of getting the various store keys
    * [genesis] [#2229](https://github.com/cosmos/cosmos-sdk/issues/2229) Ensure that there are no duplicate accounts or validators in the genesis state.
    * [genesis] [#2450](https://github.com/cosmos/cosmos-sdk/issues/2450) Validate staking genesis parameters.
    * Add SDK validation to `config.toml` (namely disabling `create_empty_blocks`) [#1571](https://github.com/cosmos/cosmos-sdk/issues/1571)
    * [#1941](https://github.com/cosmos/cosmos-sdk/issues/1941) Version is now inferred via `git describe --tags`.
    * [x/distribution] [#1671](https://github.com/cosmos/cosmos-sdk/issues/1671) add distribution types and tests

* SDK
    * [tools] Make get_vendor_deps deletes `.vendor-new` directories, in case scratch files are present.
    * [spec] Added simple piggy bank distribution spec
    * [cli] [#1632](https://github.com/cosmos/cosmos-sdk/issues/1632) Add integration tests to ensure `basecoind init && basecoind` start sequences run successfully for both `democoin` and `basecoin` examples.
    * [store] Speedup IAVL iteration, and consequently everything that requires IAVL iteration. [#2143](https://github.com/cosmos/cosmos-sdk/issues/2143)
    * [store] [#1952](https://github.com/cosmos/cosmos-sdk/issues/1952), [#2281](https://github.com/cosmos/cosmos-sdk/issues/2281) Update IAVL dependency to v0.11.0
    * [simulation] Make timestamps randomized [#2153](https://github.com/cosmos/cosmos-sdk/pull/2153)
    * [simulation] Make logs not just pure strings, speeding it up by a large factor at greater block heights [#2282](https://github.com/cosmos/cosmos-sdk/issues/2282)
    * [simulation] Add a concept of weighting the operations [#2303](https://github.com/cosmos/cosmos-sdk/issues/2303)
    * [simulation] Logs get written to file if large, and also get printed on panics [#2285](https://github.com/cosmos/cosmos-sdk/issues/2285)
    * [simulation] Bank simulations now makes testing auth configurable [#2425](https://github.com/cosmos/cosmos-sdk/issues/2425)
    * [gaiad] [#1992](https://github.com/cosmos/cosmos-sdk/issues/1992) Add optional flag to `gaiad testnet` to make config directory of daemon (default `gaiad`) and cli (default `gaiacli`) configurable
    * [x/stake] Add stake `Queriers` for Gaia-lite endpoints. This increases the staking endpoints performance by reusing the staking `keeper` logic for queries. [#2249](https://github.com/cosmos/cosmos-sdk/pull/2149)
    * [store] [#2017](https://github.com/cosmos/cosmos-sdk/issues/2017) Refactor
    gas iterator gas consumption to only consume gas for iterator creation and `Next`
    calls which includes dynamic consumption of value length.
    * [types/decimal] [#2378](https://github.com/cosmos/cosmos-sdk/issues/2378) - Added truncate functionality to decimal
    * [client] [#1184](https://github.com/cosmos/cosmos-sdk/issues/1184) Remove unused `client/tx/sign.go`.
    * [tools] [#2464](https://github.com/cosmos/cosmos-sdk/issues/2464) Lock binary dependencies to a specific version
    * #2573 [x/distribution] add accum invariance

BUG FIXES

* Gaia CLI (`gaiacli`)

    * [cli] [#1997](https://github.com/cosmos/cosmos-sdk/issues/1997) Handle panics gracefully when `gaiacli stake {delegation,unbond}` fail to unmarshal delegation.
    * [cli] [#2265](https://github.com/cosmos/cosmos-sdk/issues/2265) Fix JSON formatting of the `gaiacli send` command.
    * [cli] [#2547](https://github.com/cosmos/cosmos-sdk/issues/2547) Mark --to and --amount as required flags for `gaiacli tx send`.

* Gaia

    * [x/stake] Return correct Tendermint validator update set on `EndBlocker` by not
    including non previously bonded validators that have zero power. [#2189](https://github.com/cosmos/cosmos-sdk/issues/2189)
    * [docs] Fixed light client section links

* SDK
    * [#1988](https://github.com/cosmos/cosmos-sdk/issues/1988) Make us compile on OpenBSD (disable ledger)
    * [#2105](https://github.com/cosmos/cosmos-sdk/issues/2105) Fix DB Iterator leak, which may leak a go routine.
    * [ledger] [#2064](https://github.com/cosmos/cosmos-sdk/issues/2064) Fix inability to sign and send transactions via the LCD by
    loading a Ledger device at runtime.
    * [#2158](https://github.com/cosmos/cosmos-sdk/issues/2158) Fix non-deterministic ordering of validator iteration when slashing in `gov EndBlocker`
    * [simulation] [#1924](https://github.com/cosmos/cosmos-sdk/issues/1924) Make simulation stop on SIGTERM
    * [#2388](https://github.com/cosmos/cosmos-sdk/issues/2388) Remove dependency on deprecated tendermint/tmlibs repository.
    * [#2416](https://github.com/cosmos/cosmos-sdk/issues/2416) Refactored `InitializeTestLCD` to properly include proposing validator in genesis state.
    * #2573 [x/distribution] accum invariance bugfix
    * #2573 [x/slashing] unbonding-delegation slashing invariance bugfix

## 0.24.2

*August 22nd, 2018*.

BUG FIXES

* Tendermint
    * Fix unbounded consensus WAL growth

## 0.24.1

*August 21st, 2018*.

BUG FIXES

* Gaia
    * [x/slashing] Evidence tracking now uses validator address instead of validator pubkey

## 0.24.0

*August 13th, 2018*.

BREAKING CHANGES

* Gaia REST API (`gaiacli advanced rest-server`)

    * [x/stake] [#1880](https://github.com/cosmos/cosmos-sdk/issues/1880) More REST-ful endpoints (large refactor)
    * [x/slashing] [#1866](https://github.com/cosmos/cosmos-sdk/issues/1866) `/slashing/signing_info` takes cosmosvalpub instead of cosmosvaladdr
    * use time.Time instead of int64 for time. See Tendermint v0.23.0
    * Signatures are no longer Amino encoded with prefixes (just encoded as raw
    bytes) - see Tendermint v0.23.0

* Gaia CLI (`gaiacli`)

    * [x/stake] change `--keybase-sig` to `--identity`
    * [x/stake] [#1828](https://github.com/cosmos/cosmos-sdk/issues/1828) Force user to specify amount on create-validator command by removing default
    * [x/gov] Change `--proposalID` to `--proposal-id`
    * [x/stake, x/gov] [#1606](https://github.com/cosmos/cosmos-sdk/issues/1606) Use `--from` instead of adhoc flags like `--address-validator`
    and `--proposer` to indicate the sender address.
    * [#1551](https://github.com/cosmos/cosmos-sdk/issues/1551) Remove `--name` completely
    * Genesis/key creation (`gaiad init`) now supports user-provided key passwords

* Gaia

    * [x/stake] Inflation doesn't use rationals in calculation (performance boost)
    * [x/stake] Persist a map from `addr->pubkey` in the state since BeginBlock
    doesn't provide pubkeys.
    * [x/gov] [#1781](https://github.com/cosmos/cosmos-sdk/issues/1781) Added tags sub-package, changed tags to use dash-case
    * [x/gov] [#1688](https://github.com/cosmos/cosmos-sdk/issues/1688) Governance parameters are now stored in globalparams store
    * [x/gov] [#1859](https://github.com/cosmos/cosmos-sdk/issues/1859) Slash validators who do not vote on a proposal
    * [x/gov] [#1914](https://github.com/cosmos/cosmos-sdk/issues/1914) added TallyResult type that gets stored in Proposal after tallying is finished

* SDK

    * [baseapp] Msgs are no longer run on CheckTx, removed `ctx.IsCheckTx()`
    * [baseapp] NewBaseApp constructor takes sdk.TxDecoder as argument instead of wire.Codec
    * [types] sdk.NewCoin takes sdk.Int, sdk.NewInt64Coin takes int64
    * [x/auth] Default TxDecoder can be found in `x/auth` rather than baseapp
    * [client] [#1551](https://github.com/cosmos/cosmos-sdk/issues/1551): Refactored `CoreContext` to `TxContext` and `QueryContext`
        * Removed all tx related fields and logic (building & signing) to separate
      structure `TxContext` in `x/auth/client/context`

* Tendermint
    * v0.22.5 -> See [Tendermint PR](https://github.com/tendermint/tendermint/pull/1966)
        * change all the cryptography imports.
    * v0.23.0 -> See
    [Changelog](https://github.com/tendermint/tendermint/blob/v0.23.0/CHANGELOG.md#0230)
    and [SDK PR](https://github.com/cosmos/cosmos-sdk/pull/1927)
        * BeginBlock no longer includes crypto.Pubkey
        * use time.Time instead of int64 for time.

FEATURES

* Gaia REST API (`gaiacli advanced rest-server`)

    * [x/gov] Can now query governance proposals by ProposalStatus

* Gaia CLI (`gaiacli`)

    * [x/gov] added `query-proposals` command. Can filter by `depositer`, `voter`, and `status`
    * [x/stake] [#2043](https://github.com/cosmos/cosmos-sdk/issues/2043) Added staking query cli cmds for unbonding-delegations and redelegations

* Gaia

    * [networks] Added ansible scripts to upgrade seed nodes on a network

* SDK
    * [x/mock/simulation] Randomized simulation framework
        * Modules specify invariants and operations, preferably in an x/[module]/simulation package
        * Modules can test random combinations of their own operations
        * Applications can integrate operations and invariants from modules together for an integrated simulation
        * Simulates Tendermint's algorithm for validator set updates
        * Simulates validator signing/downtime with a Markov chain, and occaisional double-signatures
        * Includes simulated operations & invariants for staking, slashing, governance, and bank modules
    * [store] [#1481](https://github.com/cosmos/cosmos-sdk/issues/1481) Add transient store
    * [baseapp] Initialize validator set on ResponseInitChain
    * [baseapp] added BaseApp.Seal - ability to seal baseapp parameters once they've been set
    * [cosmos-sdk-cli] New `cosmos-sdk-cli` tool to quickly initialize a new
    SDK-based project
    * [scripts] added log output monitoring to DataDog using Ansible scripts

IMPROVEMENTS

* Gaia

    * [spec] [#967](https://github.com/cosmos/cosmos-sdk/issues/967) Inflation and distribution specs drastically improved
    * [x/gov] [#1773](https://github.com/cosmos/cosmos-sdk/issues/1773) Votes on a proposal can now be queried
    * [x/gov] Initial governance parameters can now be set in the genesis file
    * [x/stake] [#1815](https://github.com/cosmos/cosmos-sdk/issues/1815) Sped up the processing of `EditValidator` txs.
    * [config] [#1930](https://github.com/cosmos/cosmos-sdk/issues/1930) Transactions indexer indexes all tags by default.
    * [ci] [#2057](https://github.com/cosmos/cosmos-sdk/pull/2057) Run `make localnet-start` on every commit and ensure network reaches at least 10 blocks

* SDK
    * [baseapp] [#1587](https://github.com/cosmos/cosmos-sdk/issues/1587) Allow any alphanumeric character in route
    * [baseapp] Allow any alphanumeric character in route
    * [tools] Remove `rm -rf vendor/` from `make get_vendor_deps`
    * [x/auth] Recover ErrorOutOfGas panic in order to set sdk.Result attributes correctly
    * [x/auth] [#2376](https://github.com/cosmos/cosmos-sdk/issues/2376) No longer runs any signature in a multi-msg, if any account/sequence number is wrong.
    * [x/auth] [#2376](https://github.com/cosmos/cosmos-sdk/issues/2376) No longer charge gas for subtracting fees
    * [x/bank] Unit tests are now table-driven
    * [tests] Add tests to example apps in docs
    * [tests] Fixes ansible scripts to work with AWS too
    * [tests] [#1806](https://github.com/cosmos/cosmos-sdk/issues/1806) CLI tests are now behind the build flag 'cli_test', so go test works on a new repo

BUG FIXES

* Gaia CLI (`gaiacli`)

    * [#1766](https://github.com/cosmos/cosmos-sdk/issues/1766) Fixes bad example for keybase identity
    * [x/stake] [#2021](https://github.com/cosmos/cosmos-sdk/issues/2021) Fixed repeated CLI commands in staking

* Gaia
    * [x/stake] [#2077](https://github.com/cosmos/cosmos-sdk/pull/2077) Fixed invalid cliff power comparison
    * [#1804](https://github.com/cosmos/cosmos-sdk/issues/1804) Fixes gen-tx genesis generation logic temporarily until upstream updates
    * [#1799](https://github.com/cosmos/cosmos-sdk/issues/1799) Fix `gaiad export`
    * [#1839](https://github.com/cosmos/cosmos-sdk/issues/1839) Fixed bug where intra-tx counter wasn't set correctly for genesis validators
    * [x/stake] [#1858](https://github.com/cosmos/cosmos-sdk/issues/1858) Fixed bug where the cliff validator was not updated correctly
    * [tests] [#1675](https://github.com/cosmos/cosmos-sdk/issues/1675) Fix non-deterministic `test_cover`
    * [tests] [#1551](https://github.com/cosmos/cosmos-sdk/issues/1551) Fixed invalid LCD test JSON payload in `doIBCTransfer`
    * [basecoin] Fixes coin transaction failure and account query [discussion](https://forum.cosmos.network/t/unmarshalbinarybare-expected-to-read-prefix-bytes-75fbfab8-since-it-is-registered-concrete-but-got-0a141dfa/664/6)
    * [x/gov] [#1757](https://github.com/cosmos/cosmos-sdk/issues/1757) Fix VoteOption conversion to String
    * [x/stake] [#2083] Fix broken invariant of bonded validator power decrease

## 0.23.1

*July 27th, 2018*.

BUG FIXES

* [tendermint] Update to v0.22.8
    * [consensus, blockchain] Register the Evidence interface so it can be
    marshalled/unmarshalled by the blockchain and consensus reactors

## 0.23.0

*July 25th, 2018*.

BREAKING CHANGES

* [x/stake] Fixed the period check for the inflation calculation

IMPROVEMENTS

* [cli] Improve error messages for all txs when the account doesn't exist
* [tendermint] Update to v0.22.6
    * Updates the crypto imports/API (#1966)
* [x/stake] Add revoked to human-readable validator

BUG FIXES

* [tendermint] Update to v0.22.6
    * Fixes some security vulnerabilities reported in the [Bug Bounty](https://hackerone.com/tendermint)
* [#1797](https://github.com/cosmos/cosmos-sdk/issues/1797) Fix off-by-one error in slashing for downtime
* [#1787](https://github.com/cosmos/cosmos-sdk/issues/1787) Fixed bug where Tally fails due to revoked/unbonding validator
* [#1666](https://github.com/cosmos/cosmos-sdk/issues/1666) Add intra-tx counter to the genesis validators

## 0.22.0

*July 16th, 2018*.

BREAKING CHANGES

* [x/gov] Increase VotingPeriod, DepositPeriod, and MinDeposit

IMPROVEMENTS

* [gaiad] Default config updates:
    * `timeout_commit=5000` so blocks only made every 5s
    * `prof_listen_addr=localhost:6060` so profile server is on by default
    * `p2p.send_rate` and `p2p.recv_rate` increases 10x (~5MB/s)

BUG FIXES

* [server] Fix to actually overwrite default tendermint config

## 0.21.1

*July 14th, 2018*.

BUG FIXES

* [build] Added Ledger build support via `LEDGER_ENABLED=true|false`
    * True by default except when cross-compiling

## 0.21.0

*July 13th, 2018*.

BREAKING CHANGES

* [x/stake] Specify DelegatorAddress in MsgCreateValidator
* [x/stake] Remove the use of global shares in the pool
    * Remove the use of `PoolShares` type in `x/stake/validator` type - replace with `Status` `Tokens` fields
* [x/auth] NewAccountMapper takes a constructor instead of a prototype
* [keys] Keybase.Update function now takes in a function to get the newpass, rather than the password itself

FEATURES

* [baseapp] NewBaseApp now takes option functions as parameters

IMPROVEMENTS

* Updated docs folder to accommodate cosmos.network docs project
* [store] Added support for tracing multi-store operations via `--trace-store`
* [store] Pruning strategy configurable with pruning flag on gaiad start

BUG FIXES

* [#1630](https://github.com/cosmos/cosmos-sdk/issues/1630) - redelegation nolonger removes tokens from the delegator liquid account
* [keys] [#1629](https://github.com/cosmos/cosmos-sdk/issues/1629) - updating password no longer asks for a new password when the first entered password was incorrect
* [lcd] importing an account would create a random account
* [server] 'gaiad init' command family now writes provided name as the moniker in `config.toml`
* [build] Added Ledger build support via `LEDGER_ENABLED=true|false`
    * True by default except when cross-compiling

## 0.20.0

*July 10th, 2018*.

BREAKING CHANGES

* msg.GetSignBytes() returns sorted JSON (by key)
* msg.GetSignBytes() field changes
    * `msg_bytes` -> `msgs`
    * `fee_bytes` -> `fee`
* Update Tendermint to v0.22.2
    * Default ports changed from 466xx to 266xx
    * Amino JSON uses type names instead of prefix bytes
    * ED25519 addresses are the first 20-bytes of the SHA256 of the raw 32-byte
    pubkey (Instead of RIPEMD160)
    * go-crypto, abci, tmlibs have been merged into Tendermint
        * The keys sub-module is now in the SDK
    * Various other fixes
* [auth] Signers of a transaction now only sign over their own account and sequence number
* [auth] Removed MsgChangePubKey
* [auth] Removed SetPubKey from account mapper
* [auth] AltBytes renamed to Memo, now a string, max 100 characters, costs a bit of gas
* [types] `GetMsg()` -> `GetMsgs()` as txs wrap many messages
* [types] Removed GetMemo from Tx (it is still on StdTx)
* [types] renamed rational.Evaluate to rational.Round{Int64, Int}
* [types] Renamed `sdk.Address` to `sdk.AccAddress`/`sdk.ValAddress`
* [types] `sdk.AccAddress`/`sdk.ValAddress` natively marshals to Bech32 in String, Sprintf (when used with `%s`), and MarshalJSON
* [keys] Keybase and Ledger support from go-crypto merged into the SDK in the `crypto` folder
* [cli] Rearranged commands under subcommands
* [x/slashing] Update slashing for unbonding period
    * Slash according to power at time of infraction instead of power at
    time of discovery
    * Iterate through unbonding delegations & redelegations which contributed
    to an infraction, slash them proportional to their stake at the time
    * Add REST endpoint to unrevoke a validator previously revoked for downtime
    * Add REST endpoint to retrieve liveness signing information for a validator
* [x/stake] Remove Tick and add EndBlocker
* [x/stake] most index keys nolonger hold a value - inputs are rearranged to form the desired key
* [x/stake] store-value for delegation, validator, ubd, and red do not hold duplicate information contained store-key
* [x/stake] Introduce concept of unbonding for delegations and validators
    * `gaiacli stake unbond` replaced with `gaiacli stake begin-unbonding`
    * Introduced:
        * `gaiacli stake complete-unbonding`
        * `gaiacli stake begin-redelegation`
        * `gaiacli stake complete-redelegation`
* [lcd] Switch key creation output to return bech32
* [lcd] Removed shorthand CLI flags (`a`, `c`, `n`, `o`)
* [gaiad] genesis transactions now use bech32 addresses / pubkeys
* [gov] VoteStatus renamed to ProposalStatus
* [gov] VoteOption, ProposalType, and ProposalStatus all marshal to string form in JSON

DEPRECATED

* [cli] Deprecated `--name` flag in commands that send txs, in favor of `--from`

FEATURES

* [x/gov] Implemented MVP
    * Supported proposal types: just binary (pass/fail) TextProposals for now
    * Proposals need deposits to be votable; deposits are burned if proposal fails
    * Delegators delegate votes to validator by default but can override (for their stake)
* [gaiacli] Ledger support added
    * You can now use a Ledger with `gaiacli --ledger` for all key-related commands
    * Ledger keys can be named and tracked locally in the key DB
* [gaiacli] You can now attach a simple text-only memo to any transaction, with the `--memo` flag
* [gaiacli] added the following flags for commands that post transactions to the chain:
    * async -- send the tx without waiting for a tendermint response
    * json -- return the output in json format for increased readability
    * print-response -- return the tx response. (includes fields like gas cost)
* [lcd] Queried TXs now include the tx hash to identify each tx
* [mockapp] CompleteSetup() no longer takes a testing parameter
* [x/bank] Add benchmarks for signing and delivering a block with a single bank transaction
    * Run with `cd x/bank && go test --bench=.`
* [tools] make get_tools installs tendermint's linter, and gometalinter
* [tools] Switch gometalinter to the stable version
* [tools] Add the following linters
    * misspell
    * gofmt
    * go vet -composites=false
    * unconvert
    * ineffassign
    * errcheck
    * unparam
    * gocyclo
* [tools] Added `make format` command to automate fixing misspell and gofmt errors.
* [server] Default config now creates a profiler at port 6060, and increase p2p send/recv rates
* [types] Switches internal representation of Int/Uint/Rat to use pointers
* [types] Added MinInt and MinUint functions
* [gaiad] `unsafe_reset_all` now resets addrbook.json
* [democoin] add x/oracle, x/assoc
* [tests] created a randomized testing framework.
    * Currently bank has limited functionality in the framework
    * Auth has its invariants checked within the framework
* [tests] Add WaitForNextNBlocksTM helper method
* [keys] New keys now have 24 word recovery keys, for heightened security

* [keys] Add a temporary method for exporting the private key

IMPROVEMENTS

* [x/bank] Now uses go-wire codec instead of 'encoding/json'
* [x/auth] Now uses go-wire codec instead of 'encoding/json'
* revised use of endblock and beginblock
* [stake] module reorganized to include `types` and `keeper` package
* [stake] keeper always loads the store (instead passing around which doesn't really boost efficiency)
* [stake] edit-validator changes now can use the keyword [do-not-modify] to not modify unspecified `--flag` (aka won't set them to `""` value)
* [stake] offload more generic functionality from the handler into the keeper
* [stake] clearer staking logic
* [types] added common tag constants
* [keys] improve error message when deleting non-existent key
* [gaiacli] improve error messages on `send` and `account` commands
* added contributing guidelines
* [docs] Added commands for governance CLI on testnet README

BUG FIXES

* [x/slashing] [#1510](https://github.com/cosmos/cosmos-sdk/issues/1510) Unrevoked validators cannot un-revoke themselves
* [x/stake] [#1513](https://github.com/cosmos/cosmos-sdk/issues/1513) Validators slashed to zero power are unbonded and removed from the store
* [x/stake] [#1567](https://github.com/cosmos/cosmos-sdk/issues/1567) Validators decreased in power but not unbonded are now updated in Tendermint
* [x/stake] error strings lower case
* [x/stake] pool loose tokens now accounts for unbonding and unbonding tokens not associated with any validator
* [x/stake] fix revoke bytes ordering (was putting revoked candidates at the top of the list)
* [x/stake] bond count was counting revoked validators as bonded, fixed
* [gaia] Added self delegation for validators in the genesis creation
* [lcd] tests now don't depend on raw json text
* Retry on HTTP request failure in CLI tests, add option to retry tests in Makefile
* Fixed bug where chain ID wasn't passed properly in x/bank REST handler, removed Viper hack from ante handler
* Fixed bug where `democli account` didn't decode the account data correctly
* [#872](https://github.com/cosmos/cosmos-sdk/issues/872) - recovery phrases no longer all end in `abandon`
* [#887](https://github.com/cosmos/cosmos-sdk/issues/887) - limit the size of rationals that can be passed in from user input
* [#1052](https://github.com/cosmos/cosmos-sdk/issues/1052) - Make all now works
* [#1258](https://github.com/cosmos/cosmos-sdk/issues/1258) - printing big.rat's can no longer overflow int64
* [#1259](https://github.com/cosmos/cosmos-sdk/issues/1259) - fix bug where certain tests that could have a nil pointer in defer
* [#1343](https://github.com/cosmos/cosmos-sdk/issues/1343) - fixed unnecessary parallelism in CI
* [#1353](https://github.com/cosmos/cosmos-sdk/issues/1353) - CLI: Show pool shares fractions in human-readable format
* [#1367](https://github.com/cosmos/cosmos-sdk/issues/1367) - set ChainID in InitChain
* [#1461](https://github.com/cosmos/cosmos-sdk/issues/1461) - CLI tests now no longer reset your local environment data
* [#1505](https://github.com/cosmos/cosmos-sdk/issues/1505) - `gaiacli stake validator` no longer panics if validator doesn't exist
* [#1565](https://github.com/cosmos/cosmos-sdk/issues/1565) - fix cliff validator persisting when validator set shrinks from max
* [#1287](https://github.com/cosmos/cosmos-sdk/issues/1287) - prevent zero power validators at genesis
* [x/stake] fix bug when unbonding/redelegating using `--shares-percent`
* [#1010](https://github.com/cosmos/cosmos-sdk/issues/1010) - two validators can't bond with the same pubkey anymore

## 0.19.0

*June 13, 2018*.

BREAKING CHANGES

* msg.GetSignBytes() now returns bech32-encoded addresses in all cases
* [lcd] REST end-points now include gas
* sdk.Coin now uses sdk.Int, a big.Int wrapper with 256bit range cap

FEATURES

* [x/auth] Added AccountNumbers to BaseAccount and StdTxs to allow for replay protection with account pruning
* [lcd] added an endpoint to query for the SDK version of the connected node

IMPROVEMENTS

* export command now writes current validator set for Tendermint
* [tests] Application module tests now use a mock application
* [gaiacli] Fix error message when account isn't found when running gaiacli account
* [lcd] refactored to eliminate use of global variables, and interdependent tests
* [tests] Added testnet command to gaiad
* [tests] Added localnet targets to Makefile
* [x/stake] More stake tests added to test ByPower index

FIXES

* Fixes consensus fault on testnet - see postmortem [here](https://github.com/cosmos/cosmos-sdk/issues/1197#issuecomment-396823021)
* [x/stake] bonded inflation removed, non-bonded inflation partially implemented
* [lcd] Switch to bech32 for addresses on all human readable inputs and outputs
* [lcd] fixed tx indexing/querying
* [cli] Added `--gas` flag to specify transaction gas limit
* [gaia] Registered slashing message handler
* [x/slashing] Set signInfo.StartHeight correctly for newly bonded validators

FEATURES

* [docs] Reorganize documentation
* [docs] Update staking spec, create WIP spec for slashing, and fees

## 0.18.0

*June 9, 2018*.

BREAKING CHANGES

* [stake] candidate -> validator throughout (details in refactor comment)
* [stake] delegate-bond -> delegation throughout
* [stake] `gaiacli query validator` takes and argument instead of using the `--address-candidate` flag
* [stake] introduce `gaiacli query delegations`
* [stake] staking refactor
    * ValidatorsBonded store now take sorted pubKey-address instead of validator owner-address,
    is sorted like Tendermint by pk's address
    * store names more understandable
    * removed temporary ToKick store, just needs a local map!
    * removed distinction between candidates and validators
        * everything is now a validator
        * only validators with a status == bonded are actively validating/receiving rewards
    * Introduction of Unbonding fields, lowlevel logic throughout (not fully implemented with queue)
    * Introduction of PoolShares type within validators,
    replaces three rational fields (BondedShares, UnbondingShares, UnbondedShares
* [x/auth] move stuff specific to auth anteHandler to the auth module rather than the types folder. This includes:
    * StdTx (and its related stuff i.e. StdSignDoc, etc)
    * StdFee
    * StdSignature
    * Account interface
    * Related to this organization, I also:
* [x/auth] got rid of AccountMapper interface (in favor of the struct already in auth module)
* [x/auth] removed the FeeHandler function from the AnteHandler, Replaced with FeeKeeper
* [x/auth] Removed GetSignatures() from Tx interface (as different Tx styles might use something different than StdSignature)
* [store] Removed SubspaceIterator and ReverseSubspaceIterator from KVStore interface and replaced them with helper functions in /types
* [cli] rearranged commands under subcommands
* [stake] remove Tick and add EndBlocker
* Switch to bech32cosmos on all human readable inputs and outputs

FEATURES

* [x/auth] Added ability to change pubkey to auth module
* [baseapp] baseapp now has settable functions for filtering peers by address/port & public key
* [sdk] Gas consumption is now measured as transactions are executed
    * Transactions which run out of gas stop execution and revert state changes
    * A "simulate" query has been added to determine how much gas a transaction will need
    * Modules can include their own gas costs for execution of particular message types
* [stake] Seperation of fee distribution to a new module
* [stake] Creation of a validator/delegation generics in `/types`
* [stake] Helper Description of the store in x/stake/store.md
* [stake] removed use of caches in the stake keeper
* [stake] Added REST API
* [Makefile] Added terraform/ansible playbooks to easily create remote testnets on Digital Ocean

BUG FIXES

* [stake] staking delegator shares exchange rate now relative to equivalent-bonded-tokens the validator has instead of bonded tokens
  ^ this is important for unbonded validators in the power store!
* [cli] fixed cli-bash tests
* [ci] added cli-bash tests
* [basecoin] updated basecoin for stake and slashing
* [docs] fixed references to old cli commands
* [docs] Downgraded Swagger to v2 for downstream compatibility
* auto-sequencing transactions correctly
* query sequence via account store
* fixed duplicate pub_key in stake.Validator
* Auto-sequencing now works correctly
* [gaiacli] Fix error message when account isn't found when running gaiacli account

## 0.17.5

*June 5, 2018*.

Update to Tendermint v0.19.9 (Fix evidence reactor, mempool deadlock, WAL panic,
memory leak)

## 0.17.4

*May 31, 2018*.

Update to Tendermint v0.19.7 (WAL fixes and more)

## 0.17.3

*May 29, 2018*.

Update to Tendermint v0.19.6 (fix fast-sync halt)

## 0.17.2

*May 20, 2018*.

Update to Tendermint v0.19.5 (reduce WAL use, bound the mempool and some rpcs, improve logging)

## 0.17.1 (May 17, 2018)

Update to Tendermint v0.19.4 (fixes a consensus bug and improves logging)

## 0.17.0 (May 15, 2018)

BREAKING CHANGES

* [stake] MarshalJSON -> MarshalBinaryLengthPrefixed
* Queries against the store must be prefixed with the path "/store"

FEATURES

* [gaiacli] Support queries for candidates, delegator-bonds
* [gaiad] Added `gaiad export` command to export current state to JSON
* [x/bank] Tx tags with sender/recipient for indexing & later retrieval
* [x/stake] Tx tags with delegator/candidate for delegation & unbonding, and candidate info for declare candidate / edit validator

IMPROVEMENTS

* [gaiad] Update for Tendermint v0.19.3 (improve `/dump_consensus_state` and add
  `/consensus_state`)
* [spec/ibc] Added spec!
* [spec/stake] Cleanup structure, include details about slashing and
  auto-unbonding
* [spec/governance] Fixup some names and pseudocode
* NOTE: specs are still a work-in-progress ...

BUG FIXES

* Auto-sequencing now works correctly

## 0.16.0 (May 14th, 2018)

BREAKING CHANGES

* Move module REST/CLI packages to x/[module]/client/rest and x/[module]/client/cli
* Gaia simple-staking bond and unbond functions replaced
* [stake] Delegator bonds now store the height at which they were updated
* All module keepers now require a codespace, see basecoin or democoin for usage
* Many changes to names throughout
    * Type as a prefix naming convention applied (ex. BondMsg -> MsgBond)
    * Removed redundancy in names (ex. stake.StakingKeeper -> stake.Keeper)
* Removed SealedAccountMapper
* gaiad init now requires use of `--name` flag
* Removed Get from Msg interface
* types/rational now extends big.Rat

FEATURES:

* Gaia stake commands include, CreateValidator, EditValidator, Delegate, Unbond
* MountStoreWithDB without providing a custom store works.
* Repo is now lint compliant / GoMetaLinter with tendermint-lint integrated into CI
* Better key output, pubkey go-amino hex bytes now output by default
* gaiad init overhaul
    * Create genesis transactions with `gaiad init gen-tx`
    * New genesis account keys are automatically added to the client keybase (introduce `--client-home` flag)
    * Initialize with genesis txs using `--gen-txs` flag
* Context now has access to the application-configured logger
* Add (non-proof) subspace query helper functions
* Add more staking query functions: candidates, delegator-bonds

BUG FIXES

* Gaia now uses stake, ported from github.com/cosmos/gaia

## 0.15.1 (April 29, 2018)

IMPROVEMENTS:

* Update Tendermint to v0.19.1 (includes many rpc fixes)

## 0.15.0 (April 29, 2018)

NOTE: v0.15.0 is a large breaking change that updates the encoding scheme to use
[Amino](github.com/tendermint/go-amino).

For details on how this changes encoding for public keys and addresses,
see the [docs](https://github.com/tendermint/tendermint/blob/v0.19.1/docs/specification/new-spec/encoding.md#public-key-cryptography).

BREAKING CHANGES

* Remove go-wire, use go-amino
* [store] Add `SubspaceIterator` and `ReverseSubspaceIterator` to `KVStore` interface
* [basecoin] NewBasecoinApp takes a `dbm.DB` and uses namespaced DBs for substores

FEATURES:

* Add CacheContext
* Add auto sequencing to client
* Add FeeHandler to ante handler

BUG FIXES

* MountStoreWithDB without providing a custom store works.

## 0.14.1 (April 9, 2018)

BUG FIXES

* [gaiacli] Fix all commands (just a duplicate of basecli for now)

## 0.14.0 (April 9, 2018)

BREAKING CHANGES:

* [client/builder] Renamed to `client/core` and refactored to use a CoreContext
  struct
* [server] Refactor to improve useability and de-duplicate code
* [types] `Result.ToQuery -> Error.QueryResult`
* [makefile] `make build` and `make install` only build/install `gaiacli` and
  `gaiad`. Use `make build_examples` and `make install_examples` for
  `basecoind/basecli` and `democoind/democli`
* [staking] Various fixes/improvements

FEATURES:

* [democoin] Added Proof-of-Work module

BUG FIXES

* [client] Reuse Tendermint RPC client to avoid excessive open files
* [client] Fix setting log level
* [basecoin] Sort coins in genesis

## 0.13.1 (April 3, 2018)

BUG FIXES

* [x/ibc] Fix CLI and relay for IBC txs
* [x/stake] Various fixes/improvements

## 0.13.0 (April 2, 2018)

BREAKING CHANGES

* [basecoin] Remove cool/sketchy modules -> moved to new `democoin`
* [basecoin] NewBasecoinApp takes a `map[string]dbm.DB` as temporary measure
  to allow mounting multiple stores with their own DB until they can share one
* [x/staking] Renamed to `simplestake`
* [builder] Functions don't take `passphrase` as argument
* [server] GenAppParams returns generated seed and address
* [basecoind] `init` command outputs JSON of everything necessary for testnet
* [basecoind] `basecoin.db -> data/basecoin.db`
* [basecli] `data/keys.db -> keys/keys.db`

FEATURES

* [types] `Coin` supports direct arithmetic operations
* [basecoind] Add `show_validator` and `show_node_id` commands
* [x/stake] Initial merge of full staking module!
* [democoin] New example application to demo custom modules

IMPROVEMENTS

* [makefile] `make install`
* [testing] Use `/tmp` for directories so they don't get left in the repo

BUG FIXES

* [basecoin] Allow app to be restarted
* [makefile] Fix build on Windows
* [basecli] Get confirmation before overriding key with same name

## 0.12.0 (March 27 2018)

BREAKING CHANGES

* Revert to old go-wire for now
* glide -> godep
* [types] ErrBadNonce -> ErrInvalidSequence
* [types] Replace tx.GetFeePayer with FeePayer(tx) - returns the first signer
* [types] NewStdTx takes the Fee
* [types] ParseAccount -> AccountDecoder; ErrTxParse -> ErrTxDecoder
* [x/auth] AnteHandler deducts fees
* [x/bank] Move some errors to `types`
* [x/bank] Remove sequence and signature from Input

FEATURES

* [examples/basecoin] New cool module to demonstrate use of state and custom transactions
* [basecoind] `show_node_id` command
* [lcd] Implement the Light Client Daemon and endpoints
* [types/stdlib] Queue functionality
* [store] Subspace iterator on IAVLTree
* [types] StdSignDoc is the document that gets signed (chainid, msg, sequence, fee)
* [types] CodeInvalidPubKey
* [types] StdFee, and StdTx takes the StdFee
* [specs] Progression of MVPs for IBC
* [x/ibc] Initial shell of IBC functionality (no proofs)
* [x/simplestake] Simple staking module with bonding/unbonding

IMPROVEMENTS

* Lots more tests!
* [client/builder] Helpers for forming and signing transactions
* [types] sdk.Address
* [specs] Staking

BUG FIXES

* [x/auth] Fix setting pubkey on new account
* [x/auth] Require signatures to include the sequences
* [baseapp] Dont panic on nil handler
* [basecoin] Check for empty bytes in account and tx

## 0.11.0 (March 1, 2017)

BREAKING CHANGES

* [examples] dummy -> kvstore
* [examples] Remove gaia
* [examples/basecoin] MakeTxCodec -> MakeCodec
* [types] CommitMultiStore interface has new `GetCommitKVStore(key StoreKey) CommitKVStore` method

FEATURES

* [examples/basecoin] CLI for `basecli` and `basecoind` (!)
* [baseapp] router.AddRoute returns Router

IMPROVEMENTS

* [baseapp] Run msg handlers on CheckTx
* [docs] Add spec for REST API
* [all] More tests!

BUG FIXES

* [baseapp] Fix panic on app restart
* [baseapp] InitChain does not call Commit
* [basecoin] Remove IBCStore because mounting multiple stores is currently broken

## 0.10.0 (February 20, 2017)

BREAKING CHANGES

* [baseapp] NewBaseApp(logger, db)
* [baseapp] NewContext(isCheckTx, header)
* [x/bank] CoinMapper -> CoinKeeper

FEATURES

* [examples/gaia] Mock CLI !
* [baseapp] InitChainer, BeginBlocker, EndBlocker
* [baseapp] MountStoresIAVL

IMPROVEMENTS

* [docs] Various improvements.
* [basecoin] Much simpler :)

BUG FIXES

* [baseapp] initialize and reset msCheck and msDeliver properly

## 0.9.0 (February 13, 2017)

BREAKING CHANGES

* Massive refactor. Basecoin works. Still needs <3

## 0.8.1

* Updates for dependencies

## 0.8.0 (December 18, 2017)

* Updates for dependencies

## 0.7.1 (October 11, 2017)

IMPROVEMENTS:

* server/commands: GetInitCmd takes list of options

## 0.7.0 (October 11, 2017)

BREAKING CHANGES:

* Everything has changed, and it's all about to change again, so don't bother using it yet!

## 0.6.2 (July 27, 2017)

IMPROVEMENTS:

* auto-test all tutorials to detect breaking changes
* move deployment scripts from `/scripts` to `/publish` for clarity

BUG FIXES:

* `basecoin init` ensures the address in genesis.json is valid
* fix bug that certain addresses couldn't receive ibc packets

## 0.6.1 (June 28, 2017)

Make lots of small cli fixes that arose when people were using the tools for
the testnet.

IMPROVEMENTS:

* basecoin
    * `basecoin start` supports all flags that `tendermint node` does, such as
    `--rpc.laddr`, `--p2p.seeds`, and `--p2p.skip_upnp`
    * fully supports `--log_level` and `--trace` for logger configuration
    * merkleeyes no longers spams the logs... unless you want it
        * Example: `basecoin start --log_level="merkleeyes:info,state:info,*:error"`
        * Example: `basecoin start --log_level="merkleeyes:debug,state:info,*:error"`
* basecli
    * `basecli init` is more intelligent and only complains if there really was
    a connected chain, not just random files
    * support `localhost:46657` or `http://localhost:46657` format for nodes,
    not just `tcp://localhost:46657`
    * Add `--genesis` to init to specify chain-id and validator hash
        * Example: `basecli init --node=localhost:46657 --genesis=$HOME/.basecoin/genesis.json`
    * `basecli rpc` has a number of methods to easily accept tendermint rpc, and verifies what it can

BUG FIXES:

* basecli
    * `basecli query account` accepts hex account address with or without `0x`
    prefix
    * gives error message when running commands on an unitialized chain, rather
    than some unintelligable panic

## 0.6.0 (June 22, 2017)

Make the basecli command the only way to use client-side, to enforce best
security practices. Lots of enhancements to get it up to production quality.

BREAKING CHANGES:

* ./cmd/commands -> ./cmd/basecoin/commands
* basecli
    * `basecli proof state get` -> `basecli query key`
    * `basecli proof tx get` -> `basecli query tx`
    * `basecli proof state get --app=account` -> `basecli query account`
    * use `--chain-id` not `--chainid` for consistency
    * update to use `--trace` not `--debug` for stack traces on errors
    * complete overhaul on how tx and query subcommands are added. (see counter or trackomatron for examples)
    * no longer supports counter app (see new countercli)
* basecoin
    * `basecoin init` takes an argument, an address to allocate funds to in the genesis
    * removed key2.json
    * removed all client side functionality from it (use basecli now for proofs)
        * no tx subcommand
        * no query subcommand
        * no account (query) subcommand
        * a few other random ones...
    * enhanced relay subcommand
        * relay start did what relay used to do
        * relay init registers both chains on one another (to set it up so relay start just works)
* docs
    * removed `example-plugin`, put `counter` inside `docs/guide`
* app
    * Implements ABCI handshake by proxying merkleeyes.Info()

IMPROVEMENTS:

* `basecoin init` support `--chain-id`
* intergrates tendermint 0.10.0 (not the rc-2, but the real thing)
* commands return error code (1) on failure for easier script testing
* add `reset_all` to basecli, and never delete keys on `init`
* new shutil based unit tests, with better coverage of the cli actions
* just `make fresh` when things are getting stale ;)

BUG FIXES:

* app: no longer panics on missing app_options in genesis (thanks, anton)
* docs: updated all docs... again
* ibc: fix panic on getting BlockID from commit without 100% precommits (still a TODO)

## 0.5.2 (June 2, 2017)

BUG FIXES:

* fix parsing of the log level from Tendermint config (#97)

## 0.5.1 (May 30, 2017)

BUG FIXES:

* fix ibc demo app to use proper tendermint flags, 0.10.0-rc2 compatibility
* Make sure all cli uses new json.Marshal not wire.JSONBytes

## 0.5.0 (May 27, 2017)

BREAKING CHANGES:

* only those related to the tendermint 0.9 -> 0.10 upgrade

IMPROVEMENTS:

* basecoin cli
    * integrates tendermint 0.10.0 and unifies cli (init, unsafe_reset_all, ...)
    * integrate viper, all command line flags can also be defined in environmental variables or config.toml
* genesis file
    * you can define accounts with either address or pub_key
    * sorts coins for you, so no silent errors if not in alphabetical order
* [light-client](https://github.com/tendermint/light-client) integration
    * no longer must you trust the node you connect to, prove everything!
    * new [basecli command](./cmd/basecli/README.md)
    * integrated [key management](https://github.com/tendermint/go-crypto/blob/master/cmd/README.md), stored encrypted locally
    * tracks validator set changes and proves everything from one initial validator seed
    * `basecli proof state` gets complete proofs for any abci state
    * `basecli proof tx` gets complete proof where a tx was stored in the chain
    * `basecli proxy` exposes tendermint rpc, but only passes through results after doing complete verification

BUG FIXES:

* no more silently ignored error with invalid coin names (eg. "17.22foo coin" used to parse as "17 foo", not warning/error)

## 0.4.1 (April 26, 2017)

BUG FIXES:

* Fix bug in `basecoin unsafe_reset_X` where the `priv_validator.json` was not being reset

## 0.4.0 (April 21, 2017)

BREAKING CHANGES:

* CLI now uses Cobra, which forced changes to some of the flag names and orderings

IMPROVEMENTS:

* `basecoin init` doesn't generate error if already initialized
* Much more testing

## 0.3.1 (March 23, 2017)

IMPROVEMENTS:

* CLI returns exit code 1 and logs error before exiting

## 0.3.0 (March 23, 2017)

BREAKING CHANGES:

* Remove `--data` flag and use `BCHOME` to set the home directory (defaults to `~/.basecoin`)
* Remove `--in-proc` flag and start Tendermint in-process by default (expect Tendermint files in $BCHOME/tendermint).
  To start just the ABCI app/server, use `basecoin start --without-tendermint`.
* Consolidate genesis files so the Basecoin genesis is an object under `app_options` in Tendermint genesis. For instance:

```json
{
  "app_hash": "",
  "chain_id": "foo_bar_chain",
  "genesis_time": "0001-01-01T00:00:00.000Z",
  "validators": [
    {
      "amount": 10,
      "name": "",
      "pub_key": [
        1,
        "7B90EA87E7DC0C7145C8C48C08992BE271C7234134343E8A8E8008E617DE7B30"
      ]
    }
  ],
  "app_options": {
    "accounts": [
      {
        "pub_key": {
          "type": "ed25519",
          "data": "6880db93598e283a67c4d88fc67a8858aa2de70f713fe94a5109e29c137100c2"
        },
        "coins": [
          {
            "denom": "blank",
            "amount": 12345
          },
          {
            "denom": "ETH",
            "amount": 654321
          }
        ]
      }
    ],
    "plugin_options": ["plugin1/key1", "value1", "plugin1/key2", "value2"]
  }
}
```

Note the array of key-value pairs is now under `app_options.plugin_options` while the `app_options` themselves are well formed.
We also changed `chainID` to `chain_id` and consolidated to have just one of them.

FEATURES:

* Introduce `basecoin init` and `basecoin unsafe_reset_all`

## 0.2.0 (March 6, 2017)

BREAKING CHANGES:

* Update to ABCI v0.4.0 and Tendermint v0.9.0
* Coins are specified on the CLI as `Xcoin`, eg. `5gold`
* `Cost` is now `Fee`

FEATURES:

* CLI for sending transactions and querying the state,
  designed to be easily extensible as plugins are implemented
* Run Basecoin in-process with Tendermint
* Add `/account` path in Query
* IBC plugin for InterBlockchain Communication
* Demo script of IBC between two chains

IMPROVEMENTS:

* Use new Tendermint `/commit` endpoint for crafting IBC transactions
* More unit tests
* Use go-crypto S structs and go-data for more standard JSON
* Demo uses fewer sleeps

BUG FIXES:

* Various little fixes in coin arithmetic
* More commit validation in IBC
* Return results from transactions

## PreHistory

### January 14-18, 2017

* Update to Tendermint v0.8.0
* Cleanup a bit and release blog post

### September 22, 2016

* Basecoin compiles again

<!-- Release links -->

[unreleased]: https://github.com/cosmos/cosmos-sdk/compare/v0.38.2...HEAD
[v0.38.2]: https://github.com/cosmos/cosmos-sdk/releases/tag/v0.38.2
[v0.38.1]: https://github.com/cosmos/cosmos-sdk/releases/tag/v0.38.1
[v0.38.0]: https://github.com/cosmos/cosmos-sdk/releases/tag/v0.38.0
[v0.37.9]: https://github.com/cosmos/cosmos-sdk/releases/tag/v0.37.9
[v0.37.8]: https://github.com/cosmos/cosmos-sdk/releases/tag/v0.37.8
[v0.37.7]: https://github.com/cosmos/cosmos-sdk/releases/tag/v0.37.7
[v0.37.6]: https://github.com/cosmos/cosmos-sdk/releases/tag/v0.37.6
[v0.37.5]: https://github.com/cosmos/cosmos-sdk/releases/tag/v0.37.5
[v0.37.4]: https://github.com/cosmos/cosmos-sdk/releases/tag/v0.37.4
[v0.37.3]: https://github.com/cosmos/cosmos-sdk/releases/tag/v0.37.3
[v0.37.1]: https://github.com/cosmos/cosmos-sdk/releases/tag/v0.37.1
[v0.37.0]: https://github.com/cosmos/cosmos-sdk/releases/tag/v0.37.0
[v0.36.0]: https://github.com/cosmos/cosmos-sdk/releases/tag/v0.36.0<|MERGE_RESOLUTION|>--- conflicted
+++ resolved
@@ -157,12 +157,9 @@
 
 ### API Breaking Changes
 
-<<<<<<< HEAD
 * (crypto/keyring) [#13734](https://github.com/cosmos/cosmos-sdk/pull/13834) The keyring's `Sign` method now takes a new `signMode` argument. It is only used if the signing key is a Ledger hardware device. You can set it to 0 in all other cases.
-=======
 * (tx) [#14634](https://github.com/cosmos/cosmos-sdk/pull/14634) Move the `tx` go module to `x/tx`.
 * (snapshots) [#14597](https://github.com/cosmos/cosmos-sdk/pull/14597) Move `snapshots` to `store/snapshots`, rename and bump proto package to v1.
->>>>>>> afdbc51e
 * (crypto/keyring) [#14151](https://github.com/cosmos/cosmos-sdk/pull/14151) Move keys presentation from `crypto/keyring` to `client/keys`
 * (modules) [#13850](https://github.com/cosmos/cosmos-sdk/pull/13850) and [#14046](https://github.com/cosmos/cosmos-sdk/pull/14046) Remove gogoproto stringer annotations. This removes the custom `String()` methods on all types that were using the annotations.
 * (x/auth) [#13850](https://github.com/cosmos/cosmos-sdk/pull/13850/) Remove `MarshalYAML` methods from module (`x/...`) types.
