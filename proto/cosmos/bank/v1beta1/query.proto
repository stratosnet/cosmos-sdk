--- conflicted
+++ resolved
@@ -89,9 +89,6 @@
   // balances is the balances of all the coins.
   repeated cosmos.base.v1beta1.Coin balances = 1
       [(gogoproto.nullable) = false, (gogoproto.castrepeated) = "github.com/cosmos/cosmos-sdk/types.Coins"];
-<<<<<<< HEAD
-=======
-
   // pagination defines the pagination in the response.
   cosmos.base.query.v1beta1.PageResponse pagination = 2;
 }
@@ -115,8 +112,6 @@
   // balances is the spendable balances of all the coins.
   repeated cosmos.base.v1beta1.Coin balances = 1
       [(gogoproto.nullable) = false, (gogoproto.castrepeated) = "github.com/cosmos/cosmos-sdk/types.Coins"];
->>>>>>> 3d54be54
-
   // pagination defines the pagination in the response.
   cosmos.base.query.v1beta1.PageResponse pagination = 2;
 }
