package valuerenderer

import (
	"context"
	"fmt"

	"google.golang.org/protobuf/proto"
	"google.golang.org/protobuf/reflect/protoreflect"
	"google.golang.org/protobuf/types/known/anypb"
	"google.golang.org/protobuf/types/known/durationpb"
	"google.golang.org/protobuf/types/known/timestamppb"

	bankv1beta1 "cosmossdk.io/api/cosmos/bank/v1beta1"
	basev1beta1 "cosmossdk.io/api/cosmos/base/v1beta1"
	textualv1 "cosmossdk.io/api/cosmos/msg/textual/v1"
	cosmos_proto "github.com/cosmos/cosmos-proto"
)

// CoinMetadataQueryFn defines a function that queries state for the coin denom
// metadata. It is meant to be passed as an argument into `NewTextual`.
type CoinMetadataQueryFn func(ctx context.Context, denom string) (*bankv1beta1.Metadata, error)

// Textual holds the configuration for dispatching
// to specific value renderers for SIGN_MODE_TEXTUAL.
type Textual struct {
	// coinMetadataQuerier defines a function to query the coin metadata from
	// state. It should use bank module's `DenomsMetadata` gRPC query to fetch
	// each denom's associated metadata, either using the bank keeper (for
	// server-side code) or a gRPC query client (for client-side code).
	coinMetadataQuerier CoinMetadataQueryFn
	// scalars defines a registry for Cosmos scalars.
	scalars map[string]ValueRenderer
	// messages defines a registry for custom message renderers, as defined in
	// point #9 in the spec. Note that we also use this same registry for the
	// following messages, as they can be thought of custom message rendering:
	// - SDK coin and coins
	// - Protobuf timestamp
	// - Protobuf duration
	messages map[protoreflect.FullName]ValueRenderer
}

// NewTextual returns a new Textual which provides
// value renderers.
func NewTextual(q CoinMetadataQueryFn) Textual {
	t := Textual{
		coinMetadataQuerier: q,
	}
	t.init()
	return t
}

// GetFieldValueRenderer returns the value renderer for the given FieldDescriptor.
func (r *Textual) GetFieldValueRenderer(fd protoreflect.FieldDescriptor) (ValueRenderer, error) {
	switch {
	// Scalars, such as sdk.Int and sdk.Dec encoded as strings.
	case fd.Kind() == protoreflect.StringKind:
<<<<<<< HEAD
		{
			if proto.GetExtension(fd.Options(), cosmos_proto.E_Scalar) != "" {
				scalar, ok := proto.GetExtension(fd.Options(), cosmos_proto.E_Scalar).(string)
				if !ok || scalar == "" {
					return nil, fmt.Errorf("got extension option %s of type %T", scalar, scalar)
				}

				vr := r.scalars[scalar]
				if vr != nil {
					return vr, nil
				}
=======
		if proto.GetExtension(fd.Options(), cosmos_proto.E_Scalar) != "" {
			scalar, ok := proto.GetExtension(fd.Options(), cosmos_proto.E_Scalar).(string)
			if !ok || scalar == "" {
				return nil, fmt.Errorf("got extension option %s of type %T", scalar, scalar)
			}

			vr := r.scalars[scalar]
			if vr == nil {
				return nil, fmt.Errorf("got empty value renderer for scalar %s", scalar)
>>>>>>> 5a1fa2ee
			}

			return stringValueRenderer{}, nil
		}
<<<<<<< HEAD
=======
		return NewStringValueRenderer(), nil
>>>>>>> 5a1fa2ee

	case fd.Kind() == protoreflect.BytesKind:
		return NewBytesValueRenderer(), nil

	// Integers
	case fd.Kind() == protoreflect.Uint32Kind ||
		fd.Kind() == protoreflect.Uint64Kind ||
		fd.Kind() == protoreflect.Int32Kind ||
		fd.Kind() == protoreflect.Int64Kind:
		return NewIntValueRenderer(), nil

	case fd.Kind() == protoreflect.EnumKind:
		return NewEnumValueRenderer(fd), nil

	case fd.Kind() == protoreflect.MessageKind:
		md := fd.Message()
		fullName := md.FullName()

		vr, found := r.messages[fullName]
		if found {
			return vr, nil
		}
		if fd.IsMap() {
			return nil, fmt.Errorf("value renderers cannot format value of type map")
		}
		return NewMessageValueRenderer(r, md), nil

	default:
		return nil, fmt.Errorf("value renderers cannot format value of type %s", fd.Kind())
	}
}

// GetMessageValueRenderer is a specialization of GetValueRenderer for messages.
// It is useful when the message type is discovered outside the context of a field,
// e.g. when handling a google.protobuf.Any.
func (r *Textual) GetMessageValueRenderer(md protoreflect.MessageDescriptor) (ValueRenderer, error) {
	fullName := md.FullName()
	vr, found := r.messages[fullName]
	if found {
		return vr, nil
	}
	return NewMessageValueRenderer(r, md), nil
}

func (r *Textual) init() {
	if r.scalars == nil {
		r.scalars = map[string]ValueRenderer{}
		r.scalars["cosmos.Int"] = NewIntValueRenderer()
		r.scalars["cosmos.Dec"] = NewDecValueRenderer()
	}
	if r.messages == nil {
		r.messages = map[protoreflect.FullName]ValueRenderer{}
		r.messages[(&basev1beta1.Coin{}).ProtoReflect().Descriptor().FullName()] = NewCoinsValueRenderer(r.coinMetadataQuerier)
		r.messages[(&durationpb.Duration{}).ProtoReflect().Descriptor().FullName()] = NewDurationValueRenderer()
		r.messages[(&timestamppb.Timestamp{}).ProtoReflect().Descriptor().FullName()] = NewTimestampValueRenderer()
		r.messages[(&anypb.Any{}).ProtoReflect().Descriptor().FullName()] = NewAnyValueRenderer(r)
		r.messages[(&textualv1.TextualData{}).ProtoReflect().Descriptor().FullName()] = NewTxValueRenderer(r)
	}
}

// DefineScalar adds a value renderer to the given Cosmos scalar.
func (r *Textual) DefineScalar(scalar string, vr ValueRenderer) {
	r.init()
	r.scalars[scalar] = vr
}<|MERGE_RESOLUTION|>--- conflicted
+++ resolved
@@ -54,19 +54,6 @@
 	switch {
 	// Scalars, such as sdk.Int and sdk.Dec encoded as strings.
 	case fd.Kind() == protoreflect.StringKind:
-<<<<<<< HEAD
-		{
-			if proto.GetExtension(fd.Options(), cosmos_proto.E_Scalar) != "" {
-				scalar, ok := proto.GetExtension(fd.Options(), cosmos_proto.E_Scalar).(string)
-				if !ok || scalar == "" {
-					return nil, fmt.Errorf("got extension option %s of type %T", scalar, scalar)
-				}
-
-				vr := r.scalars[scalar]
-				if vr != nil {
-					return vr, nil
-				}
-=======
 		if proto.GetExtension(fd.Options(), cosmos_proto.E_Scalar) != "" {
 			scalar, ok := proto.GetExtension(fd.Options(), cosmos_proto.E_Scalar).(string)
 			if !ok || scalar == "" {
@@ -74,17 +61,12 @@
 			}
 
 			vr := r.scalars[scalar]
-			if vr == nil {
-				return nil, fmt.Errorf("got empty value renderer for scalar %s", scalar)
->>>>>>> 5a1fa2ee
+			if vr != nil {
+				return vr, nil
 			}
+		}
 
-			return stringValueRenderer{}, nil
-		}
-<<<<<<< HEAD
-=======
 		return NewStringValueRenderer(), nil
->>>>>>> 5a1fa2ee
 
 	case fd.Kind() == protoreflect.BytesKind:
 		return NewBytesValueRenderer(), nil
