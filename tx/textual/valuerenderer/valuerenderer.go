package valuerenderer

import (
	"bytes"
	"context"
	"fmt"

	"google.golang.org/protobuf/proto"
	"google.golang.org/protobuf/reflect/protoreflect"
	"google.golang.org/protobuf/types/known/anypb"
	"google.golang.org/protobuf/types/known/durationpb"
	"google.golang.org/protobuf/types/known/timestamppb"

	bankv1beta1 "cosmossdk.io/api/cosmos/bank/v1beta1"
	basev1beta1 "cosmossdk.io/api/cosmos/base/v1beta1"
	"cosmossdk.io/tx/signing"
	"cosmossdk.io/tx/textual/internal/textualpb"
	cosmos_proto "github.com/cosmos/cosmos-proto"
)

// CoinMetadataQueryFn defines a function that queries state for the coin denom
// metadata. It is meant to be passed as an argument into `NewTextual`.
type CoinMetadataQueryFn func(ctx context.Context, denom string) (*bankv1beta1.Metadata, error)

// ValueRendererCreator is a function returning a ValueRenderer.
type ValueRendererCreator func(protoreflect.FieldDescriptor) ValueRenderer

// Textual holds the configuration for dispatching
// to specific value renderers for SIGN_MODE_TEXTUAL.
type Textual struct {
	// coinMetadataQuerier defines a function to query the coin metadata from
	// state. It should use bank module's `DenomsMetadata` gRPC query to fetch
	// each denom's associated metadata, either using the bank keeper (for
	// server-side code) or a gRPC query client (for client-side code).
	coinMetadataQuerier CoinMetadataQueryFn
	// scalars defines a registry for Cosmos scalars.
	scalars map[string]ValueRendererCreator
	// messages defines a registry for custom message renderers.
	// Note that we also use this same registry for the
	// following messages, as they can be thought of custom message rendering:
	// - SDK coin and coins
	// - Protobuf timestamp
	// - Protobuf duration
	messages map[protoreflect.FullName]ValueRenderer
}

// NewTextual returns a new Textual which provides
// value renderers.
func NewTextual(q CoinMetadataQueryFn) Textual {
	t := Textual{coinMetadataQuerier: q}
	t.init()
	return t
}

// GetFieldValueRenderer returns the value renderer for the given FieldDescriptor.
func (r *Textual) GetFieldValueRenderer(fd protoreflect.FieldDescriptor) (ValueRenderer, error) {
	switch {
	// Scalars, such as sdk.Int and sdk.Dec encoded as strings.
	case fd.Kind() == protoreflect.StringKind:
		if proto.GetExtension(fd.Options(), cosmos_proto.E_Scalar) != "" {
			scalar, ok := proto.GetExtension(fd.Options(), cosmos_proto.E_Scalar).(string)
			if !ok || scalar == "" {
				return nil, fmt.Errorf("got extension option %s of type %T", scalar, scalar)
			}

			vr := r.scalars[scalar]
			if vr != nil {
				return vr(fd), nil
			}
		}

		return NewStringValueRenderer(), nil

	case fd.Kind() == protoreflect.BytesKind:
		return NewBytesValueRenderer(), nil

	// Integers
	case fd.Kind() == protoreflect.Uint32Kind ||
		fd.Kind() == protoreflect.Uint64Kind ||
		fd.Kind() == protoreflect.Int32Kind ||
		fd.Kind() == protoreflect.Int64Kind:
		return NewIntValueRenderer(fd), nil

	case fd.Kind() == protoreflect.EnumKind:
		return NewEnumValueRenderer(fd), nil

	case fd.Kind() == protoreflect.MessageKind:
		md := fd.Message()
		fullName := md.FullName()

		vr, found := r.messages[fullName]
		if found {
			return vr, nil
		}

		if fd.IsMap() {
			return nil, fmt.Errorf("value renderers cannot format value of type map")
		}
		return NewMessageValueRenderer(r, md), nil

	default:
		return nil, fmt.Errorf("value renderers cannot format value of type %s", fd.Kind())
	}
}

// GetMessageValueRenderer is a specialization of GetValueRenderer for messages.
// It is useful when the message type is discovered outside the context of a field,
// e.g. when handling a google.protobuf.Any.
func (r *Textual) GetMessageValueRenderer(md protoreflect.MessageDescriptor) (ValueRenderer, error) {
	fullName := md.FullName()
	vr, found := r.messages[fullName]
	if found {
		return vr, nil
	}
	return NewMessageValueRenderer(r, md), nil
}

func (r *Textual) init() {
	if r.scalars == nil {
		r.scalars = map[string]ValueRendererCreator{}
		r.scalars["cosmos.Int"] = func(fd protoreflect.FieldDescriptor) ValueRenderer { return NewIntValueRenderer(fd) }
		r.scalars["cosmos.Dec"] = func(_ protoreflect.FieldDescriptor) ValueRenderer { return NewDecValueRenderer() }
	}
	if r.messages == nil {
		r.messages = map[protoreflect.FullName]ValueRenderer{}
		r.messages[(&basev1beta1.Coin{}).ProtoReflect().Descriptor().FullName()] = NewCoinsValueRenderer(r.coinMetadataQuerier)
		r.messages[(&durationpb.Duration{}).ProtoReflect().Descriptor().FullName()] = NewDurationValueRenderer()
		r.messages[(&timestamppb.Timestamp{}).ProtoReflect().Descriptor().FullName()] = NewTimestampValueRenderer()
		r.messages[(&anypb.Any{}).ProtoReflect().Descriptor().FullName()] = NewAnyValueRenderer(r)
		r.messages[(&textualpb.TextualData{}).ProtoReflect().Descriptor().FullName()] = NewTxValueRenderer(r)
	}
}

// DefineScalar adds a value renderer to the given Cosmos scalar.
func (r *Textual) DefineScalar(scalar string, vr ValueRendererCreator) {
	r.init()
	r.scalars[scalar] = vr
}

<<<<<<< HEAD
// DefineMsgRenderer adds a custom message renderer to the given
// protobuf message.
func (r *Textual) DefineMsgRenderer(name protoreflect.FullName, vr ValueRenderer) {
	r.init()
	r.messages[name] = vr
}

=======
>>>>>>> d5bcfb3f
// GetSignBytes returns the transaction sign bytes.
func (r *Textual) GetSignBytes(ctx context.Context, bodyBz, authInfoBz []byte, signerData signing.SignerData) ([]byte, error) {
	data := &textualpb.TextualData{
		BodyBytes:     bodyBz,
		AuthInfoBytes: authInfoBz,
		SignerData: &textualpb.SignerData{
			Address:       signerData.Address,
			ChainId:       signerData.ChainId,
			AccountNumber: signerData.AccountNumber,
			Sequence:      signerData.Sequence,
			PubKey:        signerData.PubKey,
		},
	}

	vr, err := r.GetMessageValueRenderer(data.ProtoReflect().Descriptor())
	if err != nil {
		return nil, err
	}

	screens, err := vr.Format(ctx, protoreflect.ValueOf(data.ProtoReflect()))
	if err != nil {
		return nil, err
	}

	var buf bytes.Buffer
	err = encode(screens, &buf)
	if err != nil {
		return nil, err
	}

	return buf.Bytes(), nil
}<|MERGE_RESOLUTION|>--- conflicted
+++ resolved
@@ -137,16 +137,6 @@
 	r.scalars[scalar] = vr
 }
 
-<<<<<<< HEAD
-// DefineMsgRenderer adds a custom message renderer to the given
-// protobuf message.
-func (r *Textual) DefineMsgRenderer(name protoreflect.FullName, vr ValueRenderer) {
-	r.init()
-	r.messages[name] = vr
-}
-
-=======
->>>>>>> d5bcfb3f
 // GetSignBytes returns the transaction sign bytes.
 func (r *Textual) GetSignBytes(ctx context.Context, bodyBz, authInfoBz []byte, signerData signing.SignerData) ([]byte, error) {
 	data := &textualpb.TextualData{
