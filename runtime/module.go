package runtime

import (
	"fmt"

	abci "github.com/tendermint/tendermint/abci/types"

	runtimev1alpha1 "cosmossdk.io/api/cosmos/app/runtime/v1alpha1"
	"cosmossdk.io/core/appmodule"
	"cosmossdk.io/depinject"

	"github.com/cosmos/cosmos-sdk/baseapp"
	"github.com/cosmos/cosmos-sdk/codec"
	codectypes "github.com/cosmos/cosmos-sdk/codec/types"
	"github.com/cosmos/cosmos-sdk/std"
	storetypes "github.com/cosmos/cosmos-sdk/store/types"
	"github.com/cosmos/cosmos-sdk/types/mempool"
	"github.com/cosmos/cosmos-sdk/types/module"
)

// BaseAppOption is a depinject.AutoGroupType which can be used to pass
// BaseApp options into the depinject. It should be used carefully.
type BaseAppOption func(*baseapp.BaseApp)

// IsManyPerContainerType indicates that this is a depinject.ManyPerContainerType.
func (b BaseAppOption) IsManyPerContainerType() {}

func init() {
	appmodule.Register(&runtimev1alpha1.Module{},
		appmodule.Provide(
			ProvideCodecs,
			ProvideKVStoreKey,
			ProvideTransientStoreKey,
			ProvideMemoryStoreKey,
			ProvideDeliverTx,
		),
		appmodule.Invoke(SetupAppBuilder),
	)
}

func ProvideCodecs(moduleBasics map[string]AppModuleBasicWrapper) (
	codectypes.InterfaceRegistry,
	codec.Codec,
	*codec.LegacyAmino,
	*AppBuilder,
	codec.ProtoCodecMarshaler,
	*baseapp.MsgServiceRouter,
) {
	interfaceRegistry := codectypes.NewInterfaceRegistry()
	amino := codec.NewLegacyAmino()

	// build codecs
	basicManager := module.BasicManager{}
	for name, wrapper := range moduleBasics {
		basicManager[name] = wrapper
		wrapper.RegisterInterfaces(interfaceRegistry)
		wrapper.RegisterLegacyAminoCodec(amino)
	}
	std.RegisterInterfaces(interfaceRegistry)
	std.RegisterLegacyAminoCodec(amino)

	cdc := codec.NewProtoCodec(interfaceRegistry)
	msgServiceRouter := baseapp.NewMsgServiceRouter()
	app := &AppBuilder{
		&App{
			storeKeys:         nil,
			interfaceRegistry: interfaceRegistry,
			cdc:               cdc,
			amino:             amino,
			basicManager:      basicManager,
			msgServiceRouter:  msgServiceRouter,
		},
	}

	return interfaceRegistry, cdc, amino, app, cdc, msgServiceRouter
}

type appInputs struct {
	depinject.In

	Config         *runtimev1alpha1.Module
<<<<<<< HEAD
	MempoolFn      mempool.Factory `optional:"true"`
	App            appWrapper
=======
	AppBuilder     *AppBuilder
>>>>>>> d02e4a9c
	Modules        map[string]AppModuleWrapper
	BaseAppOptions []BaseAppOption
}

func SetupAppBuilder(inputs appInputs) {
	mm := &module.Manager{Modules: map[string]module.AppModule{}}
	for name, wrapper := range inputs.Modules {
		mm.Modules[name] = wrapper.AppModule
	}
	app := inputs.AppBuilder.app
	app.baseAppOptions = inputs.BaseAppOptions
	app.baseAppOptions = append(app.baseAppOptions, func(app *baseapp.BaseApp) {
		factory := inputs.MempoolFn
		if factory == nil {
			app.SetMempool(mempool.DefaultMempoolFactory())
		} else {
			app.SetMempool(factory())
		}
	})
	app.config = inputs.Config
	app.ModuleManager = mm
}

func registerStoreKey(wrapper *AppBuilder, key storetypes.StoreKey) {
	wrapper.app.storeKeys = append(wrapper.app.storeKeys, key)
}

func storeKeyOverride(config *runtimev1alpha1.Module, moduleName string) *runtimev1alpha1.StoreKeyConfig {
	for _, cfg := range config.OverrideStoreKeys {
		if cfg.ModuleName == moduleName {
			return cfg
		}
	}
	return nil
}

func ProvideKVStoreKey(config *runtimev1alpha1.Module, key depinject.ModuleKey, app *AppBuilder) *storetypes.KVStoreKey {
	override := storeKeyOverride(config, key.Name())

	var storeKeyName string
	if override != nil {
		storeKeyName = override.KvStoreKey
	} else {
		storeKeyName = key.Name()
	}

	storeKey := storetypes.NewKVStoreKey(storeKeyName)
	registerStoreKey(app, storeKey)
	return storeKey
}

func ProvideTransientStoreKey(key depinject.ModuleKey, app *AppBuilder) *storetypes.TransientStoreKey {
	storeKey := storetypes.NewTransientStoreKey(fmt.Sprintf("transient:%s", key.Name()))
	registerStoreKey(app, storeKey)
	return storeKey
}

func ProvideMemoryStoreKey(key depinject.ModuleKey, app *AppBuilder) *storetypes.MemoryStoreKey {
	storeKey := storetypes.NewMemoryStoreKey(fmt.Sprintf("memory:%s", key.Name()))
	registerStoreKey(app, storeKey)
	return storeKey
}

func ProvideDeliverTx(appBuilder *AppBuilder) func(abci.RequestDeliverTx) abci.ResponseDeliverTx {
	return func(tx abci.RequestDeliverTx) abci.ResponseDeliverTx {
		return appBuilder.app.BaseApp.DeliverTx(tx)
	}
}<|MERGE_RESOLUTION|>--- conflicted
+++ resolved
@@ -14,7 +14,6 @@
 	codectypes "github.com/cosmos/cosmos-sdk/codec/types"
 	"github.com/cosmos/cosmos-sdk/std"
 	storetypes "github.com/cosmos/cosmos-sdk/store/types"
-	"github.com/cosmos/cosmos-sdk/types/mempool"
 	"github.com/cosmos/cosmos-sdk/types/module"
 )
 
@@ -79,12 +78,7 @@
 	depinject.In
 
 	Config         *runtimev1alpha1.Module
-<<<<<<< HEAD
-	MempoolFn      mempool.Factory `optional:"true"`
-	App            appWrapper
-=======
 	AppBuilder     *AppBuilder
->>>>>>> d02e4a9c
 	Modules        map[string]AppModuleWrapper
 	BaseAppOptions []BaseAppOption
 }
@@ -96,14 +90,6 @@
 	}
 	app := inputs.AppBuilder.app
 	app.baseAppOptions = inputs.BaseAppOptions
-	app.baseAppOptions = append(app.baseAppOptions, func(app *baseapp.BaseApp) {
-		factory := inputs.MempoolFn
-		if factory == nil {
-			app.SetMempool(mempool.DefaultMempoolFactory())
-		} else {
-			app.SetMempool(factory())
-		}
-	})
 	app.config = inputs.Config
 	app.ModuleManager = mm
 }
