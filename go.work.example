go 1.19

use (
	.
	./api
	./client/v2
	./collections
	./core
	./depinject
	./errors
	./math
	./orm
	./tx
	./simapp
	./tests
	./tools/rosetta
	./tools/cosmovisor
<<<<<<< HEAD
=======
	./tools/confix
	./x/nft
>>>>>>> 2c1853b0
	./x/circuit
)<|MERGE_RESOLUTION|>--- conflicted
+++ resolved
@@ -15,10 +15,7 @@
 	./tests
 	./tools/rosetta
 	./tools/cosmovisor
-<<<<<<< HEAD
-=======
 	./tools/confix
 	./x/nft
->>>>>>> 2c1853b0
 	./x/circuit
 )