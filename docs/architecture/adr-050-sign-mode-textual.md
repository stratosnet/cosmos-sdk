# ADR 050: SIGN_MODE_TEXTUAL

## Changelog

* Dec 06, 2021: Initial Draft.
* Feb 07, 2022: Draft read and concept-ACKed by the Ledger team.
* May 16, 2022: Change status to Accepted.
* Aug 11, 2022: Require signing over tx raw bytes.
* Sep 07, 2022: Add custom `Msg`-renderers.
* Sep 18, 2022: Structured format instead of lines of text
* Nov 23, 2022: Specify CBOR encoding.
<<<<<<< HEAD
* Dec 01, 2022: Link to examples in separate JSON file.
* Dec 06, 2022: Re-ordering of envelope screens.
=======
* Dec 14, 2022: Mention exceptions for invertability.
>>>>>>> e9bf5b7a

## Status

Accepted. Implementation started. Small value renderers details still need to be polished.

## Abstract

This ADR specifies SIGN_MODE_TEXTUAL, a new string-based sign mode that is targetted at signing with hardware devices.

## Context

Protobuf-based SIGN_MODE_DIRECT was introduced in [ADR-020](./adr-020-protobuf-transaction-encoding.md) and is intended to replace SIGN_MODE_LEGACY_AMINO_JSON in most situations, such as mobile wallets and CLI keyrings. However, the [Ledger](https://www.ledger.com/) hardware wallet is still using SIGN_MODE_LEGACY_AMINO_JSON for displaying the sign bytes to the user. Hardware wallets cannot transition to SIGN_MODE_DIRECT as:

* SIGN_MODE_DIRECT is binary-based and thus not suitable for display to end-users. Technically, hardware wallets could simply display the sign bytes to the user. But this would be considered as blind signing, and is a security concern.
* hardware cannot decode the protobuf sign bytes due to memory constraints, as the Protobuf definitions would need to be embedded on the hardware device.

In an effort to remove Amino from the SDK, a new sign mode needs to be created for hardware devices. [Initial discussions](https://github.com/cosmos/cosmos-sdk/issues/6513) propose a text-based sign mode, which this ADR formally specifies.

## Decision

In SIGN_MODE_TEXTUAL, a transaction is rendered into a textual representation,
which is then sent to a secure device or subsystem for the user to review and sign.
Unlike `SIGN_MODE_DIRECT`, the transmitted data can be simply decoded into legible text
even on devices with limited processing and display.

The textual representation is a sequence of _screens_.
Each screen is meant to be displayed in its entirety (if possible) even on a small device like a Ledger.
A screen is roughly equivalent to a short line of text.
Large screens can be displayed in several pieces,
much as long lines of text are wrapped,
so no hard guidance is given, though 40 characters is a good target.
A screen is used to display a single key/value pair for scalar values
(or composite values with a compact notation, such as `Coins`)
or to introduce or conclude a larger grouping.

The text can contain the full range of Unicode code points, including control characters and nul.
The device is responsible for deciding how to display characters it cannot render natively.
See [annex 2](./adr-050-sign-mode-textual-annex2.md) for guidance.

Screens have a non-negative indentation level to signal composite or nested structures.
Indentation level zero is the top level.
Indentation is displayed via some device-specific mechanism.
Message quotation notation is an appropriate model, such as
leading `>` characters or vertical bars on more capable displays.

Some screens are marked as _expert_ screens,
meant to be displayed only if the viewer chooses to opt in for the extra detail.
Expert screens are meant for information that is rarely useful,
or needs to be present only for signature integrity (see below).

### Invertible Rendering

We require that the rendering of the transaction be invertible:
there must be a parsing function such that for every transaction,
when rendered to the textual representation,
parsing that representation yeilds a proto message equivalent
to the original under proto equality.

Note that this inverse function does not need to perform correct
parsing or error signaling for the whole domain of textual data.
Merely that the range of valid transactions be invertible under
the composition of rendering and parsing.

Note that the existence of an inverse function ensures that the
rendered text contains the full information of the original transaction,
not a hash or subset.

We make an exception for invertibility for data which are too large to
meaningfully display, such as byte strings longer than 32 bytes. We may then
selectively render them with a cryptographically-strong hash. In these cases,
it is still computationally infeasible to find a different transaction which
has the same rendering. However, we must ensure that the hash computation is
simple enough to be reliably executed independently, so at least the hash is
itself reasonably verifiable when the raw byte string is not.

### Chain State

The rendering function (and parsing function) may depend on the current chain state.
This is useful for reading parameters, such as coin display metadata,
or for reading user-specific preferences such as language or address aliases.
Note that if the observed state changes between signature generation
and the transaction's inclusion in a block, the delivery-time rendering
might differ. If so, the signature will be invalid and the transaction
will be rejected.

### Signature and Security

For security, transaction signatures should have three properties:

1. Given the transaction, signatures, and chain state, it must be possible to validate that the signatures matches the transaction,
to verify that the signers must have known their respective secret keys.

2. It must be computationally infeasible to find a substantially different transaction for which the given signatures are valid, given the same chain state.

3. The user should be able to give informed consent to the signed data via a simple, secure device with limited display capabilities.

The correctness and security of `SIGN_MODE_TEXTUAL` is guaranteed by demonstrating an inverse function from the rendering to transaction protos.
This means that it is impossible for a different protocol buffer message to render to the same text.

### Transaction Hash Malleability

When client software forms a transaction, the "raw" transaction (`TxRaw`) is serialized as a proto
and a hash of the resulting byte sequence is computed.
This is the `TxHash`, and is used by various services to track the submitted transaction through its lifecycle.
Various misbehavior is possible if one can generate a modified transaction with a different TxHash
but for which the signature still checks out.

SIGN_MODE_TEXTUAL prevents this transaction malleability by including the TxHash as an expert screen
in the rendering.

### SignDoc

The SignDoc for `SIGN_MODE_TEXTUAL` is formed from a data structure like:

```
type Screen struct {
  Text string text  // possibly size limited to, e.g. 255 characters
  Indent uint8  // size limited to something small like 16 or 32
  Expert bool
}

type SignDocTextual = []Screen
```

We do not plan to use protobuf serialization to form the sequence of bytes
that will be tranmitted and signed, in order to keep the decoder simple.
We will use [CBOR](https://cbor.io) ([RFC 8949](https://www.rfc-editor.org/rfc/rfc8949.html)) instead.
The encoding is defined by the following CDDL ([RFC 8610](https://www.rfc-editor.org/rfc/rfc8610)):

```
;;; CDDL (RFC 8610) Specification of SignDoc for SIGN_MODE_TEXTUAL.
;;; Must be encoded using CBOR deterministic encoding (RFC 8949, section 4.2.1).

;; A Textual document is an array of screens.
screens = [* screen]

;; A screen consists of a text string, an indentation, and the expert flag,
;; represented as an integer-keyed map. All entries are optional
;; and MUST be omitted from the encoding if empty, zero, or false.
;; Text defaults to the empty string, indent defaults to zero,
;; and expert defaults to false.
screen = {
  ? text_key: tstr,
  ? indent_key: uint,
  ? expert_key: bool,
}

;; Keys are small integers to keep the encoding small.
text_key = 1
indent_key = 2
expert_key = 3
```

## Details

In the examples that follow, screens will be shown as lines of text,
indentation is indicated with a leading '>',
and expert screens are marked with a leading `*`.

### Encoding of the Transaction Envelope

We define "transaction envelope" as all data in a transaction that is not in the `TxBody.Messages` field. Transaction envelope includes fee, signer infos and memo, but don't include `Msg`s. `//` denotes comments and are not shown on the Ledger device.

```
Chain ID: <string>
Account number: <uint64>
Sequence: <uint64>
Address: <string>
*Public Key: <Any>
This transaction has <int> Message(s)                       // Pluralize "Message" only when int>1
> Message (<int>/<int>): <Any>                              // See value renderers for Any rendering.
End of Message
Memo: <string>                                              // Skipped if no memo set.
Fee: <coins>                                                // See value renderers for coins rendering.
*Fee payer: <string>                                        // Skipped if no fee_payer set.
*Fee granter: <string>                                      // Skipped if no fee_granter set.
Tip: <coins>                                                // Skippted if no tip.
Tipper: <string>
*Gas Limit: <uint64>
*Timeout Height: <uint64>                                   // Skipped if no timeout_height set.
*Other signer: <int> SignerInfo                             // Skipped if the transaction only has 1 signer.
*> Other signer (<int>/<int>): <SignerInfo>
*End of other signers
*Extension options: <int> Any:                              // Skipped if no body extension options
*> Extension options (<int>/<int>): <Any>
*End of extension options
*Non critical extension options: <int> Any:                 // Skipped if no body non critical extension options
*> Non critical extension options (<int>/<int>): <Any>
*End of Non critical extension options
*Hash of raw bytes: <hex_string>                            // Hex encoding of bytes defined, to prevent tx hash malleability.
```

### Encoding of the Transaction Body

Transaction Body is the `Tx.TxBody.Messages` field, which is an array of `Any`s, where each `Any` packs a `sdk.Msg`. Since `sdk.Msg`s are widely used, they have a slightly different encoding than usual array of `Any`s (Protobuf: `repeated google.protobuf.Any`) described in Annex 1.

```
This transaction has <int> message:   // Optional 's' for "message" if there's is >1 sdk.Msgs.
// For each Msg, print the following 2 lines:
Msg (<int>/<int>): <string>           // E.g. Msg (1/2): bank v1beta1 send coins
<value rendering of Msg struct>
End of transaction messages
```

#### Example

Given the following Protobuf message:

```protobuf
message Grant {
  google.protobuf.Any       authorization = 1 [(cosmos_proto.accepts_interface) = "cosmos.authz.v1beta1.Authorization"];
  google.protobuf.Timestamp expiration    = 2 [(gogoproto.stdtime) = true, (gogoproto.nullable) = false];
}

message MsgGrant {
  option (cosmos.msg.v1.signer) = "granter";
  option (cosmos.msg.v1.textual.type_url) = "authz v1beta1 grant";

  string granter = 1 [(cosmos_proto.scalar) = "cosmos.AddressString"];
  string grantee = 2 [(cosmos_proto.scalar) = "cosmos.AddressString"];
}
```

and a transaction containing 1 such `sdk.Msg`, we get the following encoding:

```
This transaction has 1 message:
Msg (1/1): authz v1beta1 grant
Granter: cosmos1abc...def
Grantee: cosmos1ghi...jkl
End of transaction messages
```

### Custom `Msg` Renderers

Application developers may choose to not follow default renderer value output for their own `Msg`s. In this case, they can implement their own custom `Msg` renderer. This is similar to [EIP4430](https://github.com/ethereum/EIPs/blob/master/EIPS/eip-4430.md), where the smart contract developer chooses the description string to be shown to the end user.

This is done by setting the `cosmos.msg.v1.textual.expert_custom_renderer` Protobuf option to a non-empty string. This option CAN ONLY be set on a Protobuf message representing transaction message object (implementing `sdk.Msg` interface).

```protobuf
message MsgFooBar {
  // Optional comments to describe in human-readable language the formatting
  // rules of the custom renderer.
  option (cosmos.msg.v1.textual.expert_custom_renderer) = "<unique algorithm identifier>";

  // proto fields
}
```

When this option is set on a `Msg`, a registered function will transform the `Msg` into an array of one or more strings, which MAY use the key/value format (described in point #3) with the expert field prefix (described in point #5) and arbitrary indentation (point #6). These strings MAY be rendered from a `Msg` field using a default value renderer, or they may be generated from several fields using custom logic.

The `<unique algorithm identifier>` is a string convention chosen by the application developer and is used to identify the custom `Msg` renderer. For example, the documentation or specification of this custom algorithm can reference this identifier. This identifier CAN have a versioned suffix (e.g. `_v1`) to adapt for future changes (which would be consensus-breaking). We also recommend adding Protobuf comments to describe in human language the custom logic used.

Moreover, the renderer must provide 2 functions: one for formatting from Protobuf to string, and one for parsing string to Protobuf. These 2 functions are provided by the application developer. To satisfy point #1, the parse function MUST be the inverse of the formatting function. This property will not be checked by the SDK at runtime. However, we strongly recommend the application developer to include a comprehensive suite in their app repo to test invertibility, as to not introduce security bugs.

### Require signing over the `TxBody` and `AuthInfo` raw bytes

Recall that the transaction bytes merklelized on chain are the Protobuf binary serialization of [TxRaw](https://github.com/cosmos/cosmos-sdk/blob/v0.46.0/proto/cosmos/tx/v1beta1/tx.proto#L33), which contains the `body_bytes` and `auth_info_bytes`. Moreover, the transaction hash is defined as the SHA256 hash of the `TxRaw` bytes. We require that the user signs over these bytes in SIGN_MODE_TEXTUAL, more specifically over the following string:

```
*Hash of raw bytes: <HEX(sha256(len(body_bytes) ++ body_bytes ++ len(auth_info_bytes) ++ auth_info_bytes))>
```

where:
* `++` denotes concatenation,
* `HEX` is the hexadecimal representation of the bytes, all in capital letters, no `0x` prefix,
* and `len()` is encoded as a Big-Endian uint64.

This is to prevent transaction hash malleability. The point #1 about invertiblity assures that transaction `body` and `auth_info` values are not malleable, but the transaction hash still might be malleable with point #1 only, because the SIGN_MODE_TEXTUAL strings don't follow the byte ordering defined in `body_bytes` and `auth_info_bytes`. Without this hash, a malicious validator or exchange could intercept a transaction, modify its transaction hash _after_ the user signed it using SIGN_MODE_TEXTUAL (by tweaking the byte ordering inside `body_bytes` or `auth_info_bytes`), and then submit it to Tendermint.

By including this hash in the SIGN_MODE_TEXTUAL signing payload, we keep the same level of guarantees as [SIGN_MODE_DIRECT](./adr-020-protobuf-transaction-encoding.md).

These bytes are only shown in expert mode, hence the leading `*`.

## Additional Formatting by the Hardware Device

See [annex 2](./adr-050-sign-mode-textual-annex2.md).

## Examples

1. A minimal MsgSend: [see transaction](https://github.com/cosmos/cosmos-sdk/blob/094abcd393379acbbd043996024d66cd65246fb1/tx/textual/internal/testdata/e2e.json#L2-L70).
2. A transaction with a bit of everything: [see transaction](https://github.com/cosmos/cosmos-sdk/blob/094abcd393379acbbd043996024d66cd65246fb1/tx/textual/internal/testdata/e2e.json#L71-L270).

The examples below are stored in a JSON file with the following fields:
- `proto`: the representation of the transaction in ProtoJSON,
- `screens`: the transaction rendered into SIGN_MODE_TEXTUAL screens,
- `cbor`: the sign bytes of the transaction, which is the CBOR encoding of the screens.

## Consequences

### Backwards Compatibility

SIGN_MODE_TEXTUAL is purely additive, and doesn't break any backwards compatibility with other sign modes.

### Positive

* Human-friendly way of signing in hardware devices.
* Once SIGN_MODE_TEXTUAL is shipped, SIGN_MODE_LEGACY_AMINO_JSON can be deprecated and removed. On the longer term, once the ecosystem has totally migrated, Amino can be totally removed.

### Negative

* Some fields are still encoded in non-human-readable ways, such as public keys in hexadecimal.
* New ledger app needs to be released, still unclear

### Neutral

* If the transaction is complex, the string array can be arbitrarily long, and some users might just skip some screens and blind sign.

## Further Discussions

* Some details on value renderers need to be polished, see [Annex 1](./adr-050-sign-mode-textual-annex1.md).
* Are ledger apps able to support both SIGN_MODE_LEGACY_AMINO_JSON and SIGN_MODE_TEXTUAL at the same time?
* Open question: should we add a Protobuf field option to allow app developers to overwrite the textual representation of certain Protobuf fields and message? This would be similar to Ethereum's [EIP4430](https://github.com/ethereum/EIPs/pull/4430), where the contract developer decides on the textual representation.
* Internationalization.

## References

* [Annex 1](./adr-050-sign-mode-textual-annex1.md)

* Initial discussion: https://github.com/cosmos/cosmos-sdk/issues/6513
* Living document used in the working group: https://hackmd.io/fsZAO-TfT0CKmLDtfMcKeA?both
* Working group meeting notes: https://hackmd.io/7RkGfv_rQAaZzEigUYhcXw
* Ethereum's "Described Transactions" https://github.com/ethereum/EIPs/pull/4430<|MERGE_RESOLUTION|>--- conflicted
+++ resolved
@@ -9,12 +9,9 @@
 * Sep 07, 2022: Add custom `Msg`-renderers.
 * Sep 18, 2022: Structured format instead of lines of text
 * Nov 23, 2022: Specify CBOR encoding.
-<<<<<<< HEAD
 * Dec 01, 2022: Link to examples in separate JSON file.
 * Dec 06, 2022: Re-ordering of envelope screens.
-=======
 * Dec 14, 2022: Mention exceptions for invertability.
->>>>>>> e9bf5b7a
 
 ## Status
 
