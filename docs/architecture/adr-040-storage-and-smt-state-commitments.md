--- conflicted
+++ resolved
@@ -219,11 +219,7 @@
 
 Cosmos SDK users should be only concerned about the module interface, which currently relies on the `KVStore`. We don't change this interface, so the proposed store/v2 is 100% compatible with existing modules.
 
-<<<<<<< HEAD
-The new `MultiStore` and supporting types are implemented in `store/v2` package to provide Cosmos SDK users the choice to use the new store or the old IAVL-based store.
-=======
-The new `RootStore` and supporting types can be implemented in a `store/v2alpha1` package to avoid breaking existing code.
->>>>>>> 6a9b8247
+The new `RootStore` and supporting types can be implemented in a `store/v2alpha1` package to avoid breaking existing code and keep the support for IAVL stores using `store` (v1) package.
 
 #### Merkle Proofs and IBC
 
