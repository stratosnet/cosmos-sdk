PACKAGES_NOSIMULATION=$(shell go list ./... | grep -v '/simulation')
PACKAGES_SIMTEST=$(shell go list ./... | grep '/simulation')
VERSION := $(subst v,,$(shell git describe --tags --long))
BUILD_TAGS = netgo
BUILD_FLAGS = -tags "${BUILD_TAGS}" -ldflags "-X github.com/cosmos/cosmos-sdk/version.Version=${VERSION}"
LEDGER_ENABLED ?= true
GOTOOLS = \
	github.com/golang/dep/cmd/dep \
	github.com/alecthomas/gometalinter \
	github.com/rakyll/statik
GOBIN ?= $(GOPATH)/bin
all: get_tools get_vendor_deps install install_examples install_cosmos-sdk-cli test_lint test

# The below include contains the get_tools target.
include scripts/Makefile

########################################
### CI

ci: get_tools get_vendor_deps install test_cover test_lint test

########################################
### Build/Install

ifeq ($(LEDGER_ENABLED),true)
  ifeq ($(OS),Windows_NT)
    GCCEXE = $(shell where gcc.exe 2> NUL)
    ifeq ($(GCCEXE),)
      $(error gcc.exe not installed for ledger support, please install or set LEDGER_ENABLED=false)
    else
      BUILD_TAGS += ledger
    endif
  else
    UNAME_S = $(shell uname -s)
    ifeq ($(UNAME_S),OpenBSD)
      $(warning OpenBSD detected, disabling ledger support (https://github.com/cosmos/cosmos-sdk/issues/1988))
    else
      GCC = $(shell command -v gcc 2> /dev/null)
      ifeq ($(GCC),)
        $(error gcc not installed for ledger support, please install or set LEDGER_ENABLED=false)
      else
        BUILD_TAGS += ledger
      endif
    endif
  endif
endif

build:
ifeq ($(OS),Windows_NT)
	go build $(BUILD_FLAGS) -o build/gaiad.exe ./cmd/gaia/cmd/gaiad
	go build $(BUILD_FLAGS) -o build/gaiacli.exe ./cmd/gaia/cmd/gaiacli
else
	go build $(BUILD_FLAGS) -o build/gaiad ./cmd/gaia/cmd/gaiad
	go build $(BUILD_FLAGS) -o build/gaiacli ./cmd/gaia/cmd/gaiacli
	go build $(BUILD_FLAGS) -o build/gaiareplay ./cmd/gaia/cmd/gaiareplay
	go build $(BUILD_FLAGS) -o build/gaiakeyutil ./cmd/gaia/cmd/gaiakeyutil
endif

build-linux:
	LEDGER_ENABLED=false GOOS=linux GOARCH=amd64 $(MAKE) build

update_gaia_lite_docs:
	@statik -src=client/lcd/swagger-ui -dest=client/lcd -f

build_cosmos-sdk-cli:
ifeq ($(OS),Windows_NT)
	go build $(BUILD_FLAGS) -o build/cosmos-sdk-cli.exe ./cmd/cosmos-sdk-cli
else
	go build $(BUILD_FLAGS) -o build/cosmos-sdk-cli ./cmd/cosmos-sdk-cli
endif

build_examples:
ifeq ($(OS),Windows_NT)
	go build $(BUILD_FLAGS) -o build/basecoind.exe ./docs/examples/basecoin/cmd/basecoind
	go build $(BUILD_FLAGS) -o build/basecli.exe ./docs/examples/basecoin/cmd/basecli
	go build $(BUILD_FLAGS) -o build/democoind.exe ./docs/examples/democoin/cmd/democoind
	go build $(BUILD_FLAGS) -o build/democli.exe ./docs/examples/democoin/cmd/democli
else
	go build $(BUILD_FLAGS) -o build/basecoind ./docs/examples/basecoin/cmd/basecoind
	go build $(BUILD_FLAGS) -o build/basecli ./docs/examples/basecoin/cmd/basecli
	go build $(BUILD_FLAGS) -o build/democoind ./docs/examples/democoin/cmd/democoind
	go build $(BUILD_FLAGS) -o build/democli ./docs/examples/democoin/cmd/democli
endif

install: check-ledger update_gaia_lite_docs
	go install $(BUILD_FLAGS) ./cmd/gaia/cmd/gaiad
	go install $(BUILD_FLAGS) ./cmd/gaia/cmd/gaiacli
	go install $(BUILD_FLAGS) ./cmd/gaia/cmd/gaiareplay
	go install $(BUILD_FLAGS) ./cmd/gaia/cmd/gaiakeyutil

install_examples:
	go install $(BUILD_FLAGS) ./docs/examples/basecoin/cmd/basecoind
	go install $(BUILD_FLAGS) ./docs/examples/basecoin/cmd/basecli
	go install $(BUILD_FLAGS) ./docs/examples/democoin/cmd/democoind
	go install $(BUILD_FLAGS) ./docs/examples/democoin/cmd/democli

install_cosmos-sdk-cli:
	go install $(BUILD_FLAGS) ./cmd/cosmos-sdk-cli

install_debug:
	go install $(BUILD_FLAGS) ./cmd/gaia/cmd/gaiadebug

dist:
	@bash publish/dist.sh
	@bash publish/publish.sh

########################################
### Tools & dependencies

check_tools:
	@# https://stackoverflow.com/a/25668869
	@echo "Found tools: $(foreach tool,$(notdir $(GOTOOLS)),\
        $(if $(shell which $(tool)),$(tool),$(error "No $(tool) in PATH")))"

update_tools:
	@echo "--> Updating tools to correct version"
	$(MAKE) --always-make get_tools

update_dev_tools:
	@echo "--> Downloading linters (this may take awhile)"
	$(GOPATH)/src/github.com/alecthomas/gometalinter/scripts/install.sh -b $(GOBIN)
	go get -u github.com/tendermint/lint/golint

get_dev_tools: get_tools
	@echo "--> Downloading linters (this may take awhile)"
	$(GOPATH)/src/github.com/alecthomas/gometalinter/scripts/install.sh -b $(GOBIN)
	go get github.com/tendermint/lint/golint

get_vendor_deps: get_tools
	@echo "--> Generating vendor directory via dep ensure"
	@rm -rf .vendor-new
	@dep ensure -v -vendor-only

update_vendor_deps: get_tools
	@echo "--> Running dep ensure"
	@rm -rf .vendor-new
	@dep ensure -v

draw_deps: get_tools
	@# requires brew install graphviz or apt-get install graphviz
	go get github.com/RobotsAndPencils/goviz
	@goviz -i github.com/cosmos/cosmos-sdk/cmd/gaia/cmd/gaiad -d 2 | dot -Tpng -o dependency-graph.png


########################################
### Documentation

godocs:
	@echo "--> Wait a few seconds and visit http://localhost:6060/pkg/github.com/cosmos/cosmos-sdk/types"
	godoc -http=:6060


########################################
### Testing

test: test_unit

test_cli:
	@go test -p 4 `go list github.com/cosmos/cosmos-sdk/cmd/gaia/cli_test` -tags=cli_test

test_examples:
	@go test -count 1 -p 1 `go list github.com/cosmos/cosmos-sdk/docs/examples/basecoin/cli_test` -tags=cli_test
	@go test -count 1 -p 1 `go list github.com/cosmos/cosmos-sdk/docs/examples/democoin/cli_test` -tags=cli_test

test_unit:
	@VERSION=$(VERSION) go test $(PACKAGES_NOSIMULATION)

test_race:
	@VERSION=$(VERSION) go test -race $(PACKAGES_NOSIMULATION)

test_sim_gaia_nondeterminism:
	@echo "Running nondeterminism test..."
	@go test ./cmd/gaia/app -run TestAppStateDeterminism -SimulationEnabled=true -v -timeout 10m

test_sim_gaia_fast:
	@echo "Running quick Gaia simulation. This may take several minutes..."
	@go test ./cmd/gaia/app -run TestFullGaiaSimulation -SimulationEnabled=true -SimulationNumBlocks=1000 -SimulationBlockSize=200 -SimulationCommit=true -SimulationSeed=99 -v -timeout 24h

test_sim_gaia_import_export:
	@echo "Running Gaia import/export simulation. This may take several minutes..."
	@bash scripts/multisim.sh 50 TestGaiaImportExport

test_sim_gaia_simulation_after_import:
	@echo "Running Gaia simulation-after-import. This may take several minutes..."
	@bash scripts/multisim.sh 50 TestGaiaSimulationAfterImport

test_sim_gaia_multi_seed:
	@echo "Running multi-seed Gaia simulation. This may take awhile!"
<<<<<<< HEAD
	@bash scripts/multisim.sh 110 TestFullGaiaSimulation
=======
	@bash scripts/multisim.sh 400 TestFullGaiaSimulation
>>>>>>> 663e954b

SIM_NUM_BLOCKS ?= 500
SIM_BLOCK_SIZE ?= 200
SIM_COMMIT ?= true
test_sim_gaia_benchmark:
	@echo "Running Gaia benchmark for numBlocks=$(SIM_NUM_BLOCKS), blockSize=$(SIM_BLOCK_SIZE). This may take awhile!"
	@go test -benchmem -run=^$$ github.com/cosmos/cosmos-sdk/cmd/gaia/app -bench ^BenchmarkFullGaiaSimulation$$  -SimulationEnabled=true -SimulationNumBlocks=$(SIM_NUM_BLOCKS) -SimulationBlockSize=$(SIM_BLOCK_SIZE) -SimulationCommit=$(SIM_COMMIT) -timeout 24h

test_sim_gaia_profile:
	@echo "Running Gaia benchmark for numBlocks=$(SIM_NUM_BLOCKS), blockSize=$(SIM_BLOCK_SIZE). This may take awhile!"
	@go test -benchmem -run=^$$ github.com/cosmos/cosmos-sdk/cmd/gaia/app -bench ^BenchmarkFullGaiaSimulation$$ -SimulationEnabled=true -SimulationNumBlocks=$(SIM_NUM_BLOCKS) -SimulationBlockSize=$(SIM_BLOCK_SIZE) -SimulationCommit=$(SIM_COMMIT) -timeout 24h -cpuprofile cpu.out -memprofile mem.out

test_cover:
	@export VERSION=$(VERSION); bash tests/test_cover.sh

test_lint:
	gometalinter --config=tools/gometalinter.json ./...
	!(gometalinter --exclude /usr/lib/go/src/ --exclude client/lcd/statik/statik.go --exclude 'vendor/*' --disable-all --enable='errcheck' --vendor ./... | grep -v "client/")
	find . -name '*.go' -type f -not -path "./vendor*" -not -path "*.git*" | xargs gofmt -d -s
	dep status >> /dev/null
	!(grep -n branch Gopkg.toml)

format:
	find . -name '*.go' -type f -not -path "./vendor*" -not -path "*.git*" -not -path "./client/lcd/statik/statik.go" | xargs gofmt -w -s
	find . -name '*.go' -type f -not -path "./vendor*" -not -path "*.git*" -not -path "./client/lcd/statik/statik.go" | xargs misspell -w
	find . -name '*.go' -type f -not -path "./vendor*" -not -path "*.git*" -not -path "./client/lcd/statik/statik.go" | xargs goimports -w -local github.com/cosmos/cosmos-sdk

benchmark:
	@go test -bench=. $(PACKAGES_NOSIMULATION)


########################################
### Devdoc

DEVDOC_SAVE = docker commit `docker ps -a -n 1 -q` devdoc:local

devdoc_init:
	docker run -it -v "$(CURDIR):/go/src/github.com/cosmos/cosmos-sdk" -w "/go/src/github.com/cosmos/cosmos-sdk" tendermint/devdoc echo
	# TODO make this safer
	$(call DEVDOC_SAVE)

devdoc:
	docker run -it -v "$(CURDIR):/go/src/github.com/cosmos/cosmos-sdk" -w "/go/src/github.com/cosmos/cosmos-sdk" devdoc:local bash

devdoc_save:
	# TODO make this safer
	$(call DEVDOC_SAVE)

devdoc_clean:
	docker rmi -f $$(docker images -f "dangling=true" -q)

devdoc_update:
	docker pull tendermint/devdoc


########################################
### Local validator nodes using docker and docker-compose

build-docker-gaiadnode:
	$(MAKE) -C networks/local

# Run a 4-node testnet locally
localnet-start: localnet-stop
	@if ! [ -f build/node0/gaiad/config/genesis.json ]; then docker run --rm -v $(CURDIR)/build:/gaiad:Z tendermint/gaiadnode testnet --v 4 -o . --starting-ip-address 192.168.10.2 ; fi
	docker-compose up -d

# Stop testnet
localnet-stop:
	docker-compose down

# To avoid unintended conflicts with file names, always add to .PHONY
# unless there is a reason not to.
# https://www.gnu.org/software/make/manual/html_node/Phony-Targets.html
.PHONY: build build_cosmos-sdk-cli build_examples install install_examples install_cosmos-sdk-cli install_debug dist \
check_tools check_dev_tools get_dev_tools get_vendor_deps draw_deps test test_cli test_unit \
test_cover test_lint benchmark devdoc_init devdoc devdoc_save devdoc_update \
build-linux build-docker-gaiadnode localnet-start localnet-stop \
format check-ledger test_sim_gaia_nondeterminism test_sim_modules test_sim_gaia_fast \
test_sim_gaia_multi_seed test_sim_gaia_import_export update_tools update_dev_tools<|MERGE_RESOLUTION|>--- conflicted
+++ resolved
@@ -186,11 +186,7 @@
 
 test_sim_gaia_multi_seed:
 	@echo "Running multi-seed Gaia simulation. This may take awhile!"
-<<<<<<< HEAD
-	@bash scripts/multisim.sh 110 TestFullGaiaSimulation
-=======
 	@bash scripts/multisim.sh 400 TestFullGaiaSimulation
->>>>>>> 663e954b
 
 SIM_NUM_BLOCKS ?= 500
 SIM_BLOCK_SIZE ?= 200
