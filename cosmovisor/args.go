--- conflicted
+++ resolved
@@ -134,19 +134,14 @@
 func GetConfigFromEnv() (*Config, error) {
 	var errs []error
 	cfg := &Config{
-<<<<<<< HEAD
-		Home:   os.Getenv(EnvHome),
-		Name:   os.Getenv(EnvName),
-		OSArch: OSArch(),
-=======
 		Home:           os.Getenv(EnvHome),
 		Name:           os.Getenv(EnvName),
 		DataBackupPath: os.Getenv(EnvDataBackupPath),
+		OSArch:         OSArch(),
 	}
 
 	if cfg.DataBackupPath == "" {
 		cfg.DataBackupPath = cfg.Home
->>>>>>> 7e112c86
 	}
 
 	var err error
@@ -240,9 +235,9 @@
 	// if UnsafeSkipBackup is false, check if the DataBackupPath valid
 	switch {
 	case cfg.DataBackupPath == "":
-		errs = append(errs, errors.New(EnvDataBackupPath + " must not be empty"))
+		errs = append(errs, errors.New(EnvDataBackupPath+" must not be empty"))
 	case !filepath.IsAbs(cfg.DataBackupPath):
-		errs = append(errs, errors.New(cfg.DataBackupPath + " must be an absolute path"))
+		errs = append(errs, errors.New(cfg.DataBackupPath+" must be an absolute path"))
 	default:
 		switch info, err := os.Stat(cfg.DataBackupPath); {
 		case err != nil:
