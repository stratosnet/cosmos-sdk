--- conflicted
+++ resolved
@@ -2,18 +2,11 @@
 
 import (
 	"fmt"
-	"go/ast"
-	"go/token"
 	"reflect"
 
 	"github.com/pkg/errors"
 
-<<<<<<< HEAD
-	"github.com/cosmos/cosmos-sdk/depinject/internal/graphviz"
-	"github.com/cosmos/cosmos-sdk/depinject/internal/util"
-=======
 	"cosmossdk.io/depinject/internal/graphviz"
->>>>>>> a2000ffb
 )
 
 // ManyPerContainerType marks a type which automatically gets grouped together. For an ManyPerContainerType T,
@@ -51,14 +44,13 @@
 
 type sliceGroupResolver struct {
 	*groupResolver
-	valueIdent *ast.Ident
 }
 
 func (g *groupResolver) describeLocation() string {
 	return fmt.Sprintf("many-per-container type %v", g.typ)
 }
 
-func (g *sliceGroupResolver) resolve(c *container, _ *moduleKey, caller Location) (reflect.Value, ast.Expr, error) {
+func (g *sliceGroupResolver) resolve(c *container, _ *moduleKey, caller Location) (reflect.Value, error) {
 	// Log
 	c.logf("Providing many-per-container type slice %v to %s from:", g.sliceType, caller.Name())
 	c.indentLogger()
@@ -70,62 +62,30 @@
 	// Resolve
 	if !g.resolved {
 		res := reflect.MakeSlice(g.sliceType, 0, 0)
-		var simpleExprs []ast.Expr
-		var sliceExprs []ast.Expr
 		for i, node := range g.providers {
-			values, err := node.resolveValues(c, false)
+			values, err := node.resolveValues(c)
 			if err != nil {
-				return reflect.Value{}, nil, err
+				return reflect.Value{}, err
 			}
-			idx := g.idxsInValues[i]
-			value := values[idx]
-			valueExpr := node.valueExprs[idx]
+			value := values[g.idxsInValues[i]]
 			if value.Kind() == reflect.Slice {
 				n := value.Len()
 				for j := 0; j < n; j++ {
 					res = reflect.Append(res, value.Index(j))
 				}
-				sliceExprs = append(sliceExprs, valueExpr)
 			} else {
 				res = reflect.Append(res, value)
-				simpleExprs = append(simpleExprs, valueExpr)
 			}
 		}
 		g.values = res
 		g.resolved = true
-
-		// codegen
-		g.valueIdent = c.funcGen.CreateIdent(util.StringFirstLower(fmt.Sprintf("%sSlice", g.typ.Name())))
-		c.codegenStmt(&ast.AssignStmt{
-			Lhs: []ast.Expr{g.valueIdent},
-			Tok: token.DEFINE,
-			Rhs: []ast.Expr{
-				&ast.CompositeLit{Type: &ast.ArrayType{
-					Elt: ast.NewIdent(g.typ.Name()),
-				},
-					Elts: simpleExprs,
-				},
-			},
-		})
-
-		for _, expr := range sliceExprs {
-			c.codegenStmt(&ast.AssignStmt{
-				Lhs: []ast.Expr{g.valueIdent},
-				Tok: token.ASSIGN,
-				Rhs: []ast.Expr{&ast.CallExpr{
-					Fun:      ast.NewIdent("append"),
-					Args:     []ast.Expr{g.valueIdent, expr},
-					Ellipsis: token.Pos(1),
-				}},
-			})
-		}
 	}
 
-	return g.values, g.valueIdent, nil
+	return g.values, nil
 }
 
-func (g *groupResolver) resolve(_ *container, _ *moduleKey, _ Location) (reflect.Value, ast.Expr, error) {
-	return reflect.Value{}, nil, errors.Errorf("%v is an many-per-container type and cannot be used as an input value, instead use %v", g.typ, g.sliceType)
+func (g *groupResolver) resolve(_ *container, _ *moduleKey, _ Location) (reflect.Value, error) {
+	return reflect.Value{}, errors.Errorf("%v is an many-per-container type and cannot be used as an input value, instead use %v", g.typ, g.sliceType)
 }
 
 func (g *groupResolver) addNode(n *simpleProvider, i int) error {
